--- conflicted
+++ resolved
@@ -1,1198 +1,627 @@
-#region Greenshot GNU General Public License
-
-// Greenshot - a free and open source screenshot tool
-// Copyright (C) 2007-2017 Thomas Braun, Jens Klingen, Robin Krom
-// 
-// For more information see: http://getgreenshot.org/
-// The Greenshot project is hosted on GitHub https://github.com/greenshot/greenshot
-// 
-// This program is free software: you can redistribute it and/or modify
-// it under the terms of the GNU General Public License as published by
-// the Free Software Foundation, either version 1 of the License, or
-// (at your option) any later version.
-// 
-// This program is distributed in the hope that it will be useful,
-// but WITHOUT ANY WARRANTY; without even the implied warranty of
-// MERCHANTABILITY or FITNESS FOR A PARTICULAR PURPOSE.  See the
-// GNU General Public License for more details.
-// 
-// You should have received a copy of the GNU General Public License
-// along with this program.  If not, see <http://www.gnu.org/licenses/>.
-
-#endregion
-
-#region Usings
-
-using System;
-using System.ComponentModel;
-using System.Diagnostics;
-using System.Drawing;
-using System.Drawing.Drawing2D;
-using System.Drawing.Text;
-using System.Runtime.Serialization;
-using System.Windows.Forms;
-using Greenshot.Drawing.Fields;
-using Greenshot.Helpers;
-using Greenshot.Memento;
-using GreenshotPlugin.Interfaces.Drawing;
-
-#endregion
-
-namespace Greenshot.Drawing
-{
-<<<<<<< HEAD
-	/// <summary>
-	///     Represents a textbox (extends RectangleContainer for border/background support
-	/// </summary>
-	[Serializable]
-	public class TextContainer : RectangleContainer, ITextContainer
-	{
-		[NonSerialized] private Font _font;
-
-		/// <summary>
-		///     The StringFormat object is not serializable!!
-		/// </summary>
-		[NonSerialized] private StringFormat _stringFormat = new StringFormat();
-
-		[NonSerialized] private TextBox _textBox;
-
-		// If makeUndoable is true the next text-change will make the change undoable.
-		// This is set to true AFTER the first change is made, as there is already a "add element" on the undo stack
-		// Although the name is wrong, we can't change it due to file serialization
-		// ReSharper disable once InconsistentNaming
-		private bool makeUndoable;
-
-		// Although the name is wrong, we can't change it due to file serialization
-		// ReSharper disable once InconsistentNaming
-		private string text;
-
-		public TextContainer(Surface parent) : base(parent)
-		{
-			Init();
-		}
-
-		public Font Font => _font;
-
-		public StringFormat StringFormat => _stringFormat;
-		// there is a binding on the following property!
-		public string Text
-		{
-			get { return text; }
-			set { ChangeText(value, true); }
-		}
-
-
-		public override void Invalidate()
-		{
-			base.Invalidate();
-			if (_textBox != null && _textBox.Visible)
-			{
-				_textBox.Invalidate();
-			}
-		}
-
-		public void FitToText()
-		{
-			var textSize = TextRenderer.MeasureText(text, _font);
-			var lineThickness = GetFieldValueAsInt(FieldType.LINE_THICKNESS);
-			Width = textSize.Width + lineThickness;
-			Height = textSize.Height + lineThickness;
-		}
-
-		/// <summary>
-		///     Make sure the size of the font is scaled
-		/// </summary>
-		/// <param name="matrix"></param>
-		public override void Transform(Matrix matrix)
-		{
-			var rect = GuiRectangle.GetGuiRectangle(Left, Top, Width, Height);
-			var pixelsBefore = rect.Width * rect.Height;
-
-			// Transform this container
-			base.Transform(matrix);
-			rect = GuiRectangle.GetGuiRectangle(Left, Top, Width, Height);
-
-			var pixelsAfter = rect.Width * rect.Height;
-			var factor = pixelsAfter / (float) pixelsBefore;
-
-			var fontSize = GetFieldValueAsFloat(FieldType.FONT_SIZE);
-			fontSize *= factor;
-			SetFieldValue(FieldType.FONT_SIZE, fontSize);
-			UpdateFormat();
-		}
-
-		public override void ApplyBounds(RectangleF newBounds)
-		{
-			base.ApplyBounds(newBounds);
-			UpdateTextBoxPosition();
-		}
-
-		public override bool ClickableAt(int x, int y)
-		{
-			var r = GuiRectangle.GetGuiRectangle(Left, Top, Width, Height);
-			r.Inflate(5, 5);
-			return r.Contains(x, y);
-		}
-
-		internal void ChangeText(string newText, bool allowUndoable)
-		{
-			if (text == null && newText != null || !string.Equals(text, newText))
-			{
-				if (makeUndoable && allowUndoable)
-				{
-					makeUndoable = false;
-					_parent.MakeUndoable(new TextChangeMemento(this), false);
-				}
-				text = newText;
-				OnPropertyChanged("Text");
-			}
-		}
-
-		protected override void InitializeFields()
-		{
-			AddField(GetType(), FieldType.LINE_THICKNESS, 2);
-			AddField(GetType(), FieldType.LINE_COLOR, Color.Red);
-			AddField(GetType(), FieldType.SHADOW, true);
-			AddField(GetType(), FieldType.FONT_ITALIC, false);
-			AddField(GetType(), FieldType.FONT_BOLD, false);
-			AddField(GetType(), FieldType.FILL_COLOR, Color.Transparent);
-			AddField(GetType(), FieldType.FONT_FAMILY, FontFamily.GenericSansSerif.Name);
-			AddField(GetType(), FieldType.FONT_SIZE, 11f);
-			AddField(GetType(), FieldType.TEXT_HORIZONTAL_ALIGNMENT, StringAlignment.Center);
-			AddField(GetType(), FieldType.TEXT_VERTICAL_ALIGNMENT, StringAlignment.Center);
-		}
-
-		/// <summary>
-		///     Do some logic to make sure all field are initiated correctly
-		/// </summary>
-		/// <param name="streamingContext">StreamingContext</param>
-		protected override void OnDeserialized(StreamingContext streamingContext)
-		{
-			base.OnDeserialized(streamingContext);
-			Init();
-		}
-
-		protected override void Dispose(bool disposing)
-		{
-			if (disposing)
-			{
-				if (_font != null)
-				{
-					_font.Dispose();
-					_font = null;
-				}
-				if (_stringFormat != null)
-				{
-					_stringFormat.Dispose();
-					_stringFormat = null;
-				}
-				if (_textBox != null)
-				{
-					_textBox.Dispose();
-					_textBox = null;
-				}
-			}
-			base.Dispose(disposing);
-		}
-
-		private void Init()
-		{
-			_stringFormat = new StringFormat
-			{
-				Trimming = StringTrimming.EllipsisWord
-			};
-
-			CreateTextBox();
-
-			UpdateFormat();
-			UpdateTextBoxFormat();
-
-			PropertyChanged += TextContainer_PropertyChanged;
-			FieldChanged += TextContainer_FieldChanged;
-		}
-
-		private void TextContainer_PropertyChanged(object sender, PropertyChangedEventArgs e)
-		{
-			if (_textBox == null)
-			{
-				return;
-			}
-
-			if (_textBox.Visible)
-			{
-				_textBox.Invalidate();
-			}
-
-			UpdateTextBoxPosition();
-			UpdateTextBoxFormat();
-			if (e.PropertyName.Equals("Selected"))
-			{
-				if (!Selected && _textBox.Visible)
-				{
-					HideTextBox();
-				}
-				else if (Selected && Status == EditStatus.DRAWING)
-				{
-					ShowTextBox();
-				}
-				else if (_parent != null && Selected && Status == EditStatus.IDLE && _textBox.Visible)
-				{
-					// Fix (workaround) for BUG-1698
-					_parent.KeysLocked = true;
-				}
-			}
-			if (_textBox.Visible)
-			{
-				_textBox.Invalidate();
-			}
-		}
-
-		private void TextContainer_FieldChanged(object sender, FieldChangedEventArgs e)
-		{
-			if (_textBox == null)
-			{
-				return;
-			}
-			if (_textBox.Visible)
-			{
-				_textBox.Invalidate();
-			}
-			// Only dispose the font, and re-create it, when a font field has changed.
-			if (e.Field.FieldType.Name.StartsWith("FONT"))
-			{
-				if (_font != null)
-				{
-					_font.Dispose();
-					_font = null;
-				}
-				UpdateFormat();
-			}
-			else
-			{
-				UpdateAlignment();
-			}
-			UpdateTextBoxFormat();
-
-			if (_textBox.Visible)
-			{
-				_textBox.Invalidate();
-			}
-		}
-
-		public override void OnDoubleClick()
-		{
-			ShowTextBox();
-		}
-
-		private void CreateTextBox()
-		{
-			_textBox = new TextBox
-			{
-				ImeMode = ImeMode.On,
-				Multiline = true,
-				AcceptsTab = true,
-				AcceptsReturn = true,
-				BorderStyle = BorderStyle.None,
-				Visible = false
-			};
-
-			_textBox.DataBindings.Add("Text", this, "Text", false, DataSourceUpdateMode.OnPropertyChanged);
-			_textBox.LostFocus += textBox_LostFocus;
-			_textBox.KeyDown += textBox_KeyDown;
-		}
-
-		private void ShowTextBox()
-		{
-			if (_parent != null)
-			{
-				_parent.KeysLocked = true;
-				_parent.Controls.Add(_textBox);
-			}
-			EnsureTextBoxContrast();
-			if (_textBox != null)
-			{
-				_textBox.Show();
-				_textBox.Focus();
-			}
-		}
-
-		/// <summary>
-		///     Makes textbox background dark if text color is very bright
-		/// </summary>
-		private void EnsureTextBoxContrast()
-		{
-			if (_textBox == null)
-			{
-				return;
-			}
-			var lc = GetFieldValueAsColor(FieldType.LINE_COLOR);
-			if (lc.R > 203 && lc.G > 203 && lc.B > 203)
-			{
-				_textBox.BackColor = Color.FromArgb(51, 51, 51);
-			}
-			else
-			{
-				_textBox.BackColor = Color.White;
-			}
-		}
-
-		private void HideTextBox()
-		{
-			_parent.Focus();
-			_textBox?.Hide();
-			_parent.KeysLocked = false;
-			_parent.Controls.Remove(_textBox);
-		}
-
-		private Font CreateFont(string fontFamilyName, bool fontBold, bool fontItalic, float fontSize)
-		{
-			var fontStyle = FontStyle.Regular;
-
-			var hasStyle = false;
-			using (var fontFamily = new FontFamily(fontFamilyName))
-			{
-				var boldAvailable = fontFamily.IsStyleAvailable(FontStyle.Bold);
-				if (fontBold && boldAvailable)
-				{
-					fontStyle |= FontStyle.Bold;
-					hasStyle = true;
-				}
-
-				var italicAvailable = fontFamily.IsStyleAvailable(FontStyle.Italic);
-				if (fontItalic && italicAvailable)
-				{
-					fontStyle |= FontStyle.Italic;
-					hasStyle = true;
-				}
-
-				if (!hasStyle)
-				{
-					var regularAvailable = fontFamily.IsStyleAvailable(FontStyle.Regular);
-					if (regularAvailable)
-					{
-						fontStyle = FontStyle.Regular;
-					}
-					else
-					{
-						if (boldAvailable)
-						{
-							fontStyle = FontStyle.Bold;
-						}
-						else if (italicAvailable)
-						{
-							fontStyle = FontStyle.Italic;
-						}
-					}
-				}
-				return new Font(fontFamily, fontSize, fontStyle, GraphicsUnit.Pixel);
-			}
-		}
-
-		/// <summary>
-		///     Generate the Font-Formal so we can draw correctly
-		/// </summary>
-		protected void UpdateFormat()
-		{
-			if (_textBox == null)
-			{
-				return;
-			}
-			var fontFamily = GetFieldValueAsString(FieldType.FONT_FAMILY);
-			var fontBold = GetFieldValueAsBool(FieldType.FONT_BOLD);
-			var fontItalic = GetFieldValueAsBool(FieldType.FONT_ITALIC);
-			var fontSize = GetFieldValueAsFloat(FieldType.FONT_SIZE);
-			try
-			{
-				var newFont = CreateFont(fontFamily, fontBold, fontItalic, fontSize);
-				_font?.Dispose();
-				_font = newFont;
-				_textBox.Font = _font;
-			}
-			catch (Exception ex)
-			{
-				// Problem, try again with the default
-				try
-				{
-					fontFamily = FontFamily.GenericSansSerif.Name;
-					SetFieldValue(FieldType.FONT_FAMILY, fontFamily);
-					var newFont = CreateFont(fontFamily, fontBold, fontItalic, fontSize);
-					_font?.Dispose();
-					_font = newFont;
-					_textBox.Font = _font;
-				}
-				catch (Exception)
-				{
-					// When this happens... the PC is broken
-					ex.Data.Add("fontFamilyName", fontFamily);
-					ex.Data.Add("fontBold", fontBold);
-					ex.Data.Add("fontItalic", fontItalic);
-					ex.Data.Add("fontSize", fontSize);
-					throw ex;
-				}
-			}
-
-			UpdateAlignment();
-		}
-
-		private void UpdateAlignment()
-		{
-			_stringFormat.Alignment = (StringAlignment) GetFieldValue(FieldType.TEXT_HORIZONTAL_ALIGNMENT);
-			_stringFormat.LineAlignment = (StringAlignment) GetFieldValue(FieldType.TEXT_VERTICAL_ALIGNMENT);
-		}
-
-		/// <summary>
-		///     This will create the textbox exactly to the inner size of the element
-		///     is a bit of a hack, but for now it seems to work...
-		/// </summary>
-		private void UpdateTextBoxPosition()
-		{
-			if (_textBox == null)
-			{
-				return;
-			}
-			var lineThickness = GetFieldValueAsInt(FieldType.LINE_THICKNESS);
-
-			var lineWidth = (int) Math.Floor(lineThickness / 2d);
-			var correction = (lineThickness + 1) % 2;
-			if (lineThickness <= 1)
-			{
-				lineWidth = 1;
-				correction = -1;
-			}
-			var absRectangle = GuiRectangle.GetGuiRectangle(Left, Top, Width, Height);
-			_textBox.Left = absRectangle.Left + lineWidth;
-			_textBox.Top = absRectangle.Top + lineWidth;
-			if (lineThickness <= 1)
-			{
-				lineWidth = 0;
-			}
-			_textBox.Width = absRectangle.Width - 2 * lineWidth + correction;
-			_textBox.Height = absRectangle.Height - 2 * lineWidth + correction;
-		}
-
-		private void UpdateTextBoxFormat()
-		{
-			if (_textBox == null)
-			{
-				return;
-			}
-			var alignment = (StringAlignment) GetFieldValue(FieldType.TEXT_HORIZONTAL_ALIGNMENT);
-			switch (alignment)
-			{
-				case StringAlignment.Near:
-					_textBox.TextAlign = HorizontalAlignment.Left;
-					break;
-				case StringAlignment.Far:
-					_textBox.TextAlign = HorizontalAlignment.Right;
-					break;
-				case StringAlignment.Center:
-					_textBox.TextAlign = HorizontalAlignment.Center;
-					break;
-			}
-
-			var lineColor = GetFieldValueAsColor(FieldType.LINE_COLOR);
-			_textBox.ForeColor = lineColor;
-		}
-
-		private void textBox_KeyDown(object sender, KeyEventArgs e)
-		{
-			// ESC and Enter/Return (w/o Shift) hide text editor
-			if (e.KeyCode == Keys.Escape || (e.KeyCode == Keys.Return || e.KeyCode == Keys.Enter) && e.Modifiers == Keys.None)
-			{
-				HideTextBox();
-				e.SuppressKeyPress = true;
-			}
-		}
-
-		private void textBox_LostFocus(object sender, EventArgs e)
-		{
-			// next change will be made undoable
-			makeUndoable = true;
-			HideTextBox();
-		}
-
-		public override void Draw(Graphics graphics, RenderMode rm)
-		{
-			base.Draw(graphics, rm);
-
-			graphics.SmoothingMode = SmoothingMode.HighQuality;
-			graphics.InterpolationMode = InterpolationMode.HighQualityBicubic;
-			graphics.CompositingQuality = CompositingQuality.HighQuality;
-			graphics.PixelOffsetMode = PixelOffsetMode.None;
-			graphics.TextRenderingHint = TextRenderingHint.SystemDefault;
-
-			var rect = GuiRectangle.GetGuiRectangle(Left, Top, Width, Height);
-			if (Selected && rm == RenderMode.EDIT)
-			{
-				DrawSelectionBorder(graphics, rect);
-			}
-
-			if (string.IsNullOrEmpty(text))
-			{
-				return;
-			}
-
-			// we only draw the shadow if there is no background
-			var shadow = GetFieldValueAsBool(FieldType.SHADOW);
-			var fillColor = GetFieldValueAsColor(FieldType.FILL_COLOR);
-			var lineThickness = GetFieldValueAsInt(FieldType.LINE_THICKNESS);
-			var lineColor = GetFieldValueAsColor(FieldType.LINE_COLOR);
-			var drawShadow = shadow && (fillColor == Color.Transparent || fillColor == Color.Empty);
-
-			DrawText(graphics, rect, lineThickness, lineColor, drawShadow, _stringFormat, text, _font);
-		}
-
-		/// <summary>
-		///     This method can be used from other containers
-		/// </summary>
-		/// <param name="graphics"></param>
-		/// <param name="drawingRectange"></param>
-		/// <param name="lineThickness"></param>
-		/// <param name="fontColor"></param>
-		/// <param name="drawShadow"></param>
-		/// <param name="stringFormat"></param>
-		/// <param name="text"></param>
-		/// <param name="font"></param>
-		public static void DrawText(Graphics graphics, Rectangle drawingRectange, int lineThickness, Color fontColor, bool drawShadow, StringFormat stringFormat, string text,
-			Font font)
-		{
-=======
-    /// <summary>
-    /// Represents a textbox (extends RectangleContainer for border/background support
-    /// </summary>
-    [Serializable]
-    public class TextContainer : RectangleContainer, ITextContainer
-    {
-        // If makeUndoable is true the next text-change will make the change undoable.
-        // This is set to true AFTER the first change is made, as there is already a "add element" on the undo stack
-        // Although the name is wrong, we can't change it due to file serialization
-        // ReSharper disable once InconsistentNaming
-        private bool makeUndoable;
-        [NonSerialized]
-        private Font _font;
-        public Font Font => _font;
-
-        [NonSerialized]
-        private TextBox _textBox;
-
-        /// <summary>
-        /// The StringFormat object is not serializable!!
-        /// </summary>
-        [NonSerialized]
-        private StringFormat _stringFormat = new StringFormat();
-
-        public StringFormat StringFormat => _stringFormat;
-
-        // Although the name is wrong, we can't change it due to file serialization
-        // ReSharper disable once InconsistentNaming
-        private string text;
-        // there is a binding on the following property!
-        public string Text
-        {
-            get { return text; }
-            set
-            {
-                ChangeText(value, true);
-            }
-        }
-
-        internal void ChangeText(string newText, bool allowUndoable)
-        {
-            if ((text == null && newText != null) || !string.Equals(text, newText))
-            {
-                if (makeUndoable && allowUndoable)
-                {
-                    makeUndoable = false;
-                    _parent.MakeUndoable(new TextChangeMemento(this), false);
-                }
-                text = newText;
-                OnPropertyChanged("Text");
-            }
-        }
-
-        public TextContainer(Surface parent) : base(parent)
-        {
-            Init();
-        }
-
-        protected override void InitializeFields()
-        {
-            AddField(GetType(), FieldType.LINE_THICKNESS, 2);
-            AddField(GetType(), FieldType.LINE_COLOR, Color.Red);
-            AddField(GetType(), FieldType.SHADOW, true);
-            AddField(GetType(), FieldType.FONT_ITALIC, false);
-            AddField(GetType(), FieldType.FONT_BOLD, false);
-            AddField(GetType(), FieldType.FILL_COLOR, Color.Transparent);
-            AddField(GetType(), FieldType.FONT_FAMILY, FontFamily.GenericSansSerif.Name);
-            AddField(GetType(), FieldType.FONT_SIZE, 11f);
-            AddField(GetType(), FieldType.TEXT_HORIZONTAL_ALIGNMENT, StringAlignment.Center);
-            AddField(GetType(), FieldType.TEXT_VERTICAL_ALIGNMENT, StringAlignment.Center);
-        }
-
-        /// <summary>
-        /// Do some logic to make sure all field are initiated correctly
-        /// </summary>
-        /// <param name="streamingContext">StreamingContext</param>
-        protected override void OnDeserialized(StreamingContext streamingContext)
-        {
-            base.OnDeserialized(streamingContext);
-            Init();
-        }
-
-        protected override void Dispose(bool disposing)
-        {
-            if (disposing)
-            {
-                if (_font != null)
-                {
-                    _font.Dispose();
-                    _font = null;
-                }
-                if (_stringFormat != null)
-                {
-                    _stringFormat.Dispose();
-                    _stringFormat = null;
-                }
-                if (_textBox != null)
-                {
-                    _textBox.Dispose();
-                    _textBox = null;
-                }
-            }
-            base.Dispose(disposing);
-        }
-
-        private void Init()
-        {
-            _stringFormat = new StringFormat
-            {
-                Trimming = StringTrimming.EllipsisWord
-            };
-
-            CreateTextBox();
-
-            UpdateFormat();
-            UpdateTextBoxFormat();
-
-            PropertyChanged += TextContainer_PropertyChanged;
-            FieldChanged += TextContainer_FieldChanged;
-        }
-
-
-        public override void Invalidate()
-        {
-            base.Invalidate();
-            if (_textBox != null && _textBox.Visible)
-            {
-                _textBox.Invalidate();
-            }
-        }
-
-        public void FitToText()
-        {
-            Size textSize = TextRenderer.MeasureText(text, _font);
-            int lineThickness = GetFieldValueAsInt(FieldType.LINE_THICKNESS);
-            Width = textSize.Width + lineThickness;
-            Height = textSize.Height + lineThickness;
-        }
-
-        private void TextContainer_PropertyChanged(object sender, PropertyChangedEventArgs e)
-        {
-            if (_textBox == null)
-            {
-                return;
-            }
-
-            if (_textBox.Visible)
-            {
-                _textBox.Invalidate();
-            }
-
-            UpdateTextBoxPosition();
-            UpdateTextBoxFormat();
-            if (e.PropertyName.Equals("Selected"))
-            {
-                if (!Selected && _textBox.Visible)
-                {
-                    HideTextBox();
-                }
-                else if (Selected && Status == EditStatus.DRAWING)
-                {
-                    ShowTextBox();
-                }
-                else if (_parent != null && Selected && Status == EditStatus.IDLE && _textBox.Visible)
-                {
-                    // Fix (workaround) for BUG-1698
-                    _parent.KeysLocked = true;
-                }
-            }
-            if (_textBox.Visible)
-            {
-                _textBox.Invalidate();
-            }
-        }
-
-        private void TextContainer_FieldChanged(object sender, FieldChangedEventArgs e)
-        {
-            if (_textBox == null)
-            {
-                return;
-            }
-            if (_textBox.Visible)
-            {
-                _textBox.Invalidate();
-            }
-            // Only dispose the font, and re-create it, when a font field has changed.
-            if (e.Field.FieldType.Name.StartsWith("FONT"))
-            {
-                if (_font != null)
-                {
-                    _font.Dispose();
-                    _font = null;
-                }
-                UpdateFormat();
-            }
-            else
-            {
-                UpdateAlignment();
-            }
-            UpdateTextBoxFormat();
-
-            if (_textBox.Visible)
-            {
-                _textBox.Invalidate();
-            }
-        }
-
-        public override void OnDoubleClick()
-        {
-            ShowTextBox();
-        }
-
-        private void CreateTextBox()
-        {
-            _textBox = new TextBox
-            {
-                ImeMode = ImeMode.On,
-                Multiline = true,
-                AcceptsTab = true,
-                AcceptsReturn = true,
-                BorderStyle = BorderStyle.None,
-                Visible = false
-            };
-
-            _textBox.DataBindings.Add("Text", this, "Text", false, DataSourceUpdateMode.OnPropertyChanged);
-            _textBox.LostFocus += textBox_LostFocus;
-            _textBox.KeyDown += textBox_KeyDown;
-        }
-
-        private void ShowTextBox()
-        {
-            if (_parent != null)
-            {
-                _parent.KeysLocked = true;
-                _parent.Controls.Add(_textBox);
-            }
-            EnsureTextBoxContrast();
-            if (_textBox != null)
-            {
-                _textBox.Show();
-                _textBox.Focus();
-            }
-        }
-
-        /// <summary>
-        /// Makes textbox background dark if text color is very bright
-        /// </summary>
-        private void EnsureTextBoxContrast()
-        {
-            if (_textBox == null)
-            {
-                return;
-            }
-            Color lc = GetFieldValueAsColor(FieldType.LINE_COLOR);
-            if (lc.R > 203 && lc.G > 203 && lc.B > 203)
-            {
-                _textBox.BackColor = Color.FromArgb(51, 51, 51);
-            }
-            else
-            {
-                _textBox.BackColor = Color.White;
-            }
-        }
-
-        private void HideTextBox()
-        {
-            _parent.Focus();
-            _textBox?.Hide();
-            _parent.KeysLocked = false;
-            _parent.Controls.Remove(_textBox);
-        }
-
-        /// <summary>
-        /// Make sure the size of the font is scaled
-        /// </summary>
-        /// <param name="matrix"></param>
-        public override void Transform(Matrix matrix)
-        {
-            Rectangle rect = GuiRectangle.GetGuiRectangle(Left, Top, Width, Height);
-            int pixelsBefore = rect.Width * rect.Height;
-
-            // Transform this container
-            base.Transform(matrix);
-            rect = GuiRectangle.GetGuiRectangle(Left, Top, Width, Height);
-
-            int pixelsAfter = rect.Width * rect.Height;
-            float factor = pixelsAfter / (float)pixelsBefore;
-
-            float fontSize = GetFieldValueAsFloat(FieldType.FONT_SIZE);
-            fontSize *= factor;
-            SetFieldValue(FieldType.FONT_SIZE, fontSize);
-            UpdateFormat();
-        }
-
-        private Font CreateFont(string fontFamilyName, bool fontBold, bool fontItalic, float fontSize)
-        {
-            FontStyle fontStyle = FontStyle.Regular;
-
-            bool hasStyle = false;
-            using (var fontFamily = new FontFamily(fontFamilyName))
-            {
-                bool boldAvailable = fontFamily.IsStyleAvailable(FontStyle.Bold);
-                if (fontBold && boldAvailable)
-                {
-                    fontStyle |= FontStyle.Bold;
-                    hasStyle = true;
-                }
-
-                bool italicAvailable = fontFamily.IsStyleAvailable(FontStyle.Italic);
-                if (fontItalic && italicAvailable)
-                {
-                    fontStyle |= FontStyle.Italic;
-                    hasStyle = true;
-                }
-
-                if (!hasStyle)
-                {
-                    bool regularAvailable = fontFamily.IsStyleAvailable(FontStyle.Regular);
-                    if (regularAvailable)
-                    {
-                        fontStyle = FontStyle.Regular;
-                    }
-                    else
-                    {
-                        if (boldAvailable)
-                        {
-                            fontStyle = FontStyle.Bold;
-                        }
-                        else if (italicAvailable)
-                        {
-                            fontStyle = FontStyle.Italic;
-                        }
-                    }
-                }
-                return new Font(fontFamily, fontSize, fontStyle, GraphicsUnit.Pixel);
-            }
-        }
-
-        /// <summary>
-        /// Generate the Font-Formal so we can draw correctly
-        /// </summary>
-        protected void UpdateFormat()
-        {
-            if (_textBox == null)
-            {
-                return;
-            }
-            string fontFamily = GetFieldValueAsString(FieldType.FONT_FAMILY);
-            bool fontBold = GetFieldValueAsBool(FieldType.FONT_BOLD);
-            bool fontItalic = GetFieldValueAsBool(FieldType.FONT_ITALIC);
-            float fontSize = GetFieldValueAsFloat(FieldType.FONT_SIZE);
-            try
-            {
-                var newFont = CreateFont(fontFamily, fontBold, fontItalic, fontSize);
-                _font?.Dispose();
-                _font = newFont;
-                _textBox.Font = _font;
-            }
-            catch (Exception ex)
-            {
-                // Problem, try again with the default
-                try
-                {
-                    fontFamily = FontFamily.GenericSansSerif.Name;
-                    SetFieldValue(FieldType.FONT_FAMILY, fontFamily);
-                    var newFont = CreateFont(fontFamily, fontBold, fontItalic, fontSize);
-                    _font?.Dispose();
-                    _font = newFont;
-                    _textBox.Font = _font;
-                }
-                catch (Exception)
-                {
-                    // When this happens... the PC is broken
-                    ex.Data.Add("fontFamilyName", fontFamily);
-                    ex.Data.Add("fontBold", fontBold);
-                    ex.Data.Add("fontItalic", fontItalic);
-                    ex.Data.Add("fontSize", fontSize);
-                    throw ex;
-                }
-            }
-
-            UpdateAlignment();
-        }
-
-        private void UpdateAlignment()
-        {
-            _stringFormat.Alignment = (StringAlignment)GetFieldValue(FieldType.TEXT_HORIZONTAL_ALIGNMENT);
-            _stringFormat.LineAlignment = (StringAlignment)GetFieldValue(FieldType.TEXT_VERTICAL_ALIGNMENT);
-        }
-
-        /// <summary>
-        /// This will create the textbox exactly to the inner size of the element
-        /// is a bit of a hack, but for now it seems to work...
-        /// </summary>
-        private void UpdateTextBoxPosition()
-        {
-            if (_textBox == null)
-            {
-                return;
-            }
-            int lineThickness = GetFieldValueAsInt(FieldType.LINE_THICKNESS);
-
-            int lineWidth = (int)Math.Floor(lineThickness / 2d);
-            int correction = (lineThickness + 1) % 2;
-            if (lineThickness <= 1)
-            {
-                lineWidth = 1;
-                correction = -1;
-            }
-            Rectangle absRectangle = GuiRectangle.GetGuiRectangle(Left, Top, Width, Height);
-            _textBox.Left = absRectangle.Left + lineWidth;
-            _textBox.Top = absRectangle.Top + lineWidth;
-            if (lineThickness <= 1)
-            {
-                lineWidth = 0;
-            }
-            _textBox.Width = absRectangle.Width - 2 * lineWidth + correction;
-            _textBox.Height = absRectangle.Height - 2 * lineWidth + correction;
-        }
-
-        public override void ApplyBounds(RectangleF newBounds)
-        {
-            base.ApplyBounds(newBounds);
-            UpdateTextBoxPosition();
-        }
-
-        private void UpdateTextBoxFormat()
-        {
-            if (_textBox == null)
-            {
-                return;
-            }
-            var alignment = (StringAlignment)GetFieldValue(FieldType.TEXT_HORIZONTAL_ALIGNMENT);
-            switch (alignment)
-            {
-                case StringAlignment.Near:
-                    _textBox.TextAlign = HorizontalAlignment.Left;
-                    break;
-                case StringAlignment.Far:
-                    _textBox.TextAlign = HorizontalAlignment.Right;
-                    break;
-                case StringAlignment.Center:
-                    _textBox.TextAlign = HorizontalAlignment.Center;
-                    break;
-            }
-
-            var lineColor = GetFieldValueAsColor(FieldType.LINE_COLOR);
-            _textBox.ForeColor = lineColor;
-        }
-
-        private void textBox_KeyDown(object sender, KeyEventArgs e)
-        {
-            // ESC and Enter/Return (w/o Shift) hide text editor
-            if (e.KeyCode == Keys.Escape || ((e.KeyCode == Keys.Return || e.KeyCode == Keys.Enter) && e.Modifiers == Keys.None))
-            {
-                HideTextBox();
-                e.SuppressKeyPress = true;
-            }
-
-            if (e.Control && e.KeyCode == Keys.A)
-            {
-                _textBox.SelectAll();
-            }
-            // Added for FEATURE-1064
-            if (e.KeyCode == Keys.Back && e.Control)
-            {
-                e.SuppressKeyPress = true;
-                int selStart = _textBox.SelectionStart;
-                while (selStart > 0 && _textBox.Text.Substring(selStart - 1, 1) == " ")
-                {
-                    selStart--;
-                }
-                int prevSpacePos = -1;
-                if (selStart != 0)
-                {
-                    prevSpacePos = _textBox.Text.LastIndexOf(' ', selStart - 1);
-                }
-                _textBox.Select(prevSpacePos + 1, _textBox.SelectionStart - prevSpacePos - 1);
-                _textBox.SelectedText = "";
-            }
-        }
-
-        private void textBox_LostFocus(object sender, EventArgs e)
-        {
-            // next change will be made undoable
-            makeUndoable = true;
-            HideTextBox();
-        }
-
-        public override void Draw(Graphics graphics, RenderMode rm)
-        {
-            base.Draw(graphics, rm);
-
-            graphics.SmoothingMode = SmoothingMode.HighQuality;
-            graphics.InterpolationMode = InterpolationMode.HighQualityBicubic;
-            graphics.CompositingQuality = CompositingQuality.HighQuality;
-            graphics.PixelOffsetMode = PixelOffsetMode.None;
-            graphics.TextRenderingHint = TextRenderingHint.SystemDefault;
-
-            Rectangle rect = GuiRectangle.GetGuiRectangle(Left, Top, Width, Height);
-            if (Selected && rm == RenderMode.EDIT)
-            {
-                DrawSelectionBorder(graphics, rect);
-            }
-
-            if (string.IsNullOrEmpty(text))
-            {
-                return;
-            }
-
-            // we only draw the shadow if there is no background
-            bool shadow = GetFieldValueAsBool(FieldType.SHADOW);
-            Color fillColor = GetFieldValueAsColor(FieldType.FILL_COLOR);
-            int lineThickness = GetFieldValueAsInt(FieldType.LINE_THICKNESS);
-            Color lineColor = GetFieldValueAsColor(FieldType.LINE_COLOR);
-            bool drawShadow = shadow && (fillColor == Color.Transparent || fillColor == Color.Empty);
-
-            DrawText(graphics, rect, lineThickness, lineColor, drawShadow, _stringFormat, text, _font);
-        }
-
-        /// <summary>
-        /// This method can be used from other containers
-        /// </summary>
-        /// <param name="graphics"></param>
-        /// <param name="drawingRectange"></param>
-        /// <param name="lineThickness"></param>
-        /// <param name="fontColor"></param>
-        /// <param name="drawShadow"></param>
-        /// <param name="stringFormat"></param>
-        /// <param name="text"></param>
-        /// <param name="font"></param>
-        public static void DrawText(Graphics graphics, Rectangle drawingRectange, int lineThickness, Color fontColor, bool drawShadow, StringFormat stringFormat, string text, Font font)
-        {
->>>>>>> c2414cf0
-#if DEBUG
-            Debug.Assert(font != null);
-#else
-            if (font == null)
-            {
-                return;
-            }
-#endif
-<<<<<<< HEAD
-			var textOffset = lineThickness > 0 ? (int) Math.Ceiling(lineThickness / 2d) : 0;
-			// draw shadow before anything else
-			if (drawShadow)
-			{
-				var basealpha = 100;
-				var alpha = basealpha;
-				var steps = 5;
-				var currentStep = 1;
-				while (currentStep <= steps)
-				{
-					var offset = currentStep;
-					var shadowRect = GuiRectangle.GetGuiRectangle(drawingRectange.Left + offset, drawingRectange.Top + offset, drawingRectange.Width, drawingRectange.Height);
-					if (lineThickness > 0)
-					{
-						shadowRect.Inflate(-textOffset, -textOffset);
-					}
-					using (Brush fontBrush = new SolidBrush(Color.FromArgb(alpha, 100, 100, 100)))
-					{
-						graphics.DrawString(text, font, fontBrush, shadowRect, stringFormat);
-						currentStep++;
-						alpha = alpha - basealpha / steps;
-					}
-				}
-			}
-
-			if (lineThickness > 0)
-			{
-				drawingRectange.Inflate(-textOffset, -textOffset);
-			}
-			using (Brush fontBrush = new SolidBrush(fontColor))
-			{
-				if (stringFormat != null)
-				{
-					graphics.DrawString(text, font, fontBrush, drawingRectange, stringFormat);
-				}
-				else
-				{
-					graphics.DrawString(text, font, fontBrush, drawingRectange);
-				}
-			}
-		}
-	}
-}
-=======
-            int textOffset = lineThickness > 0 ? (int)Math.Ceiling(lineThickness / 2d) : 0;
-            // draw shadow before anything else
-            if (drawShadow)
-            {
-                int basealpha = 100;
-                int alpha = basealpha;
-                int steps = 5;
-                int currentStep = 1;
-                while (currentStep <= steps)
-                {
-                    int offset = currentStep;
-                    Rectangle shadowRect = GuiRectangle.GetGuiRectangle(drawingRectange.Left + offset, drawingRectange.Top + offset, drawingRectange.Width, drawingRectange.Height);
-                    if (lineThickness > 0)
-                    {
-                        shadowRect.Inflate(-textOffset, -textOffset);
-                    }
-                    using (Brush fontBrush = new SolidBrush(Color.FromArgb(alpha, 100, 100, 100)))
-                    {
-                        graphics.DrawString(text, font, fontBrush, shadowRect, stringFormat);
-                        currentStep++;
-                        alpha = alpha - basealpha / steps;
-                    }
-                }
-            }
-
-            if (lineThickness > 0)
-            {
-                drawingRectange.Inflate(-textOffset, -textOffset);
-            }
-            using (Brush fontBrush = new SolidBrush(fontColor))
-            {
-                if (stringFormat != null)
-                {
-                    graphics.DrawString(text, font, fontBrush, drawingRectange, stringFormat);
-                }
-                else
-                {
-                    graphics.DrawString(text, font, fontBrush, drawingRectange);
-                }
-            }
-        }
-
-        public override bool ClickableAt(int x, int y)
-        {
-            Rectangle r = GuiRectangle.GetGuiRectangle(Left, Top, Width, Height);
-            r.Inflate(5, 5);
-            return r.Contains(x, y);
-        }
-    }
-}
-
->>>>>>> c2414cf0
+/*
+ * Greenshot - a free and open source screenshot tool
+ * Copyright (C) 2007-2016 Thomas Braun, Jens Klingen, Robin Krom
+ * 
+ * For more information see: http://getgreenshot.org/
+ * The Greenshot project is hosted on GitHub https://github.com/greenshot/greenshot
+ * 
+ * This program is free software: you can redistribute it and/or modify
+ * it under the terms of the GNU General Public License as published by
+ * the Free Software Foundation, either version 1 of the License, or
+ * (at your option) any later version.
+ * 
+ * This program is distributed in the hope that it will be useful,
+ * but WITHOUT ANY WARRANTY; without even the implied warranty of
+ * MERCHANTABILITY or FITNESS FOR A PARTICULAR PURPOSE.  See the
+ * GNU General Public License for more details.
+ * 
+ * You should have received a copy of the GNU General Public License
+ * along with this program.  If not, see <http://www.gnu.org/licenses/>.
+ */
+
+using Greenshot.Drawing.Fields;
+using Greenshot.Helpers;
+using Greenshot.Memento;
+using GreenshotPlugin.Interfaces.Drawing;
+using System;
+using System.ComponentModel;
+using System.Diagnostics;
+using System.Drawing;
+using System.Drawing.Drawing2D;
+using System.Drawing.Text;
+using System.Runtime.Serialization;
+using System.Windows.Forms;
+
+namespace Greenshot.Drawing
+{
+    /// <summary>
+    /// Represents a textbox (extends RectangleContainer for border/background support
+    /// </summary>
+    [Serializable]
+    public class TextContainer : RectangleContainer, ITextContainer
+    {
+        // If makeUndoable is true the next text-change will make the change undoable.
+        // This is set to true AFTER the first change is made, as there is already a "add element" on the undo stack
+        // Although the name is wrong, we can't change it due to file serialization
+        // ReSharper disable once InconsistentNaming
+        private bool makeUndoable;
+        [NonSerialized]
+        private Font _font;
+        public Font Font => _font;
+
+        [NonSerialized]
+        private TextBox _textBox;
+
+        /// <summary>
+        /// The StringFormat object is not serializable!!
+        /// </summary>
+        [NonSerialized]
+        private StringFormat _stringFormat = new StringFormat();
+
+        public StringFormat StringFormat => _stringFormat;
+
+        // Although the name is wrong, we can't change it due to file serialization
+        // ReSharper disable once InconsistentNaming
+        private string text;
+        // there is a binding on the following property!
+        public string Text
+        {
+            get { return text; }
+            set
+            {
+                ChangeText(value, true);
+            }
+        }
+
+        internal void ChangeText(string newText, bool allowUndoable)
+        {
+            if ((text == null && newText != null) || !string.Equals(text, newText))
+            {
+                if (makeUndoable && allowUndoable)
+                {
+                    makeUndoable = false;
+                    _parent.MakeUndoable(new TextChangeMemento(this), false);
+                }
+                text = newText;
+                OnPropertyChanged("Text");
+            }
+        }
+
+        public TextContainer(Surface parent) : base(parent)
+        {
+            Init();
+        }
+
+        protected override void InitializeFields()
+        {
+            AddField(GetType(), FieldType.LINE_THICKNESS, 2);
+            AddField(GetType(), FieldType.LINE_COLOR, Color.Red);
+            AddField(GetType(), FieldType.SHADOW, true);
+            AddField(GetType(), FieldType.FONT_ITALIC, false);
+            AddField(GetType(), FieldType.FONT_BOLD, false);
+            AddField(GetType(), FieldType.FILL_COLOR, Color.Transparent);
+            AddField(GetType(), FieldType.FONT_FAMILY, FontFamily.GenericSansSerif.Name);
+            AddField(GetType(), FieldType.FONT_SIZE, 11f);
+            AddField(GetType(), FieldType.TEXT_HORIZONTAL_ALIGNMENT, StringAlignment.Center);
+            AddField(GetType(), FieldType.TEXT_VERTICAL_ALIGNMENT, StringAlignment.Center);
+        }
+
+        /// <summary>
+        /// Do some logic to make sure all field are initiated correctly
+        /// </summary>
+        /// <param name="streamingContext">StreamingContext</param>
+        protected override void OnDeserialized(StreamingContext streamingContext)
+        {
+            base.OnDeserialized(streamingContext);
+            Init();
+        }
+
+        protected override void Dispose(bool disposing)
+        {
+            if (disposing)
+            {
+                if (_font != null)
+                {
+                    _font.Dispose();
+                    _font = null;
+                }
+                if (_stringFormat != null)
+                {
+                    _stringFormat.Dispose();
+                    _stringFormat = null;
+                }
+                if (_textBox != null)
+                {
+                    _textBox.Dispose();
+                    _textBox = null;
+                }
+            }
+            base.Dispose(disposing);
+        }
+
+        private void Init()
+        {
+            _stringFormat = new StringFormat
+            {
+                Trimming = StringTrimming.EllipsisWord
+            };
+
+            CreateTextBox();
+
+            UpdateFormat();
+            UpdateTextBoxFormat();
+
+            PropertyChanged += TextContainer_PropertyChanged;
+            FieldChanged += TextContainer_FieldChanged;
+        }
+
+
+        public override void Invalidate()
+        {
+            base.Invalidate();
+            if (_textBox != null && _textBox.Visible)
+            {
+                _textBox.Invalidate();
+            }
+        }
+
+        public void FitToText()
+        {
+            Size textSize = TextRenderer.MeasureText(text, _font);
+            int lineThickness = GetFieldValueAsInt(FieldType.LINE_THICKNESS);
+            Width = textSize.Width + lineThickness;
+            Height = textSize.Height + lineThickness;
+        }
+
+        private void TextContainer_PropertyChanged(object sender, PropertyChangedEventArgs e)
+        {
+            if (_textBox == null)
+            {
+                return;
+            }
+
+            if (_textBox.Visible)
+            {
+                _textBox.Invalidate();
+            }
+
+            UpdateTextBoxPosition();
+            UpdateTextBoxFormat();
+            if (e.PropertyName.Equals("Selected"))
+            {
+                if (!Selected && _textBox.Visible)
+                {
+                    HideTextBox();
+                }
+                else if (Selected && Status == EditStatus.DRAWING)
+                {
+                    ShowTextBox();
+                }
+                else if (_parent != null && Selected && Status == EditStatus.IDLE && _textBox.Visible)
+                {
+                    // Fix (workaround) for BUG-1698
+                    _parent.KeysLocked = true;
+                }
+            }
+            if (_textBox.Visible)
+            {
+                _textBox.Invalidate();
+            }
+        }
+
+        private void TextContainer_FieldChanged(object sender, FieldChangedEventArgs e)
+        {
+            if (_textBox == null)
+            {
+                return;
+            }
+            if (_textBox.Visible)
+            {
+                _textBox.Invalidate();
+            }
+            // Only dispose the font, and re-create it, when a font field has changed.
+            if (e.Field.FieldType.Name.StartsWith("FONT"))
+            {
+                if (_font != null)
+                {
+                    _font.Dispose();
+                    _font = null;
+                }
+                UpdateFormat();
+            }
+            else
+            {
+                UpdateAlignment();
+            }
+            UpdateTextBoxFormat();
+
+            if (_textBox.Visible)
+            {
+                _textBox.Invalidate();
+            }
+        }
+
+        public override void OnDoubleClick()
+        {
+            ShowTextBox();
+        }
+
+        private void CreateTextBox()
+        {
+            _textBox = new TextBox
+            {
+                ImeMode = ImeMode.On,
+                Multiline = true,
+                AcceptsTab = true,
+                AcceptsReturn = true,
+                BorderStyle = BorderStyle.None,
+                Visible = false
+            };
+
+            _textBox.DataBindings.Add("Text", this, "Text", false, DataSourceUpdateMode.OnPropertyChanged);
+            _textBox.LostFocus += textBox_LostFocus;
+            _textBox.KeyDown += textBox_KeyDown;
+        }
+
+        private void ShowTextBox()
+        {
+            if (_parent != null)
+            {
+                _parent.KeysLocked = true;
+                _parent.Controls.Add(_textBox);
+            }
+            EnsureTextBoxContrast();
+            if (_textBox != null)
+            {
+                _textBox.Show();
+                _textBox.Focus();
+            }
+        }
+
+        /// <summary>
+        /// Makes textbox background dark if text color is very bright
+        /// </summary>
+        private void EnsureTextBoxContrast()
+        {
+            if (_textBox == null)
+            {
+                return;
+            }
+            Color lc = GetFieldValueAsColor(FieldType.LINE_COLOR);
+            if (lc.R > 203 && lc.G > 203 && lc.B > 203)
+            {
+                _textBox.BackColor = Color.FromArgb(51, 51, 51);
+            }
+            else
+            {
+                _textBox.BackColor = Color.White;
+            }
+        }
+
+        private void HideTextBox()
+        {
+            _parent.Focus();
+            _textBox?.Hide();
+            _parent.KeysLocked = false;
+            _parent.Controls.Remove(_textBox);
+        }
+
+        /// <summary>
+        /// Make sure the size of the font is scaled
+        /// </summary>
+        /// <param name="matrix"></param>
+        public override void Transform(Matrix matrix)
+        {
+            Rectangle rect = GuiRectangle.GetGuiRectangle(Left, Top, Width, Height);
+            int pixelsBefore = rect.Width * rect.Height;
+
+            // Transform this container
+            base.Transform(matrix);
+            rect = GuiRectangle.GetGuiRectangle(Left, Top, Width, Height);
+
+            int pixelsAfter = rect.Width * rect.Height;
+            float factor = pixelsAfter / (float)pixelsBefore;
+
+            float fontSize = GetFieldValueAsFloat(FieldType.FONT_SIZE);
+            fontSize *= factor;
+            SetFieldValue(FieldType.FONT_SIZE, fontSize);
+            UpdateFormat();
+        }
+
+        private Font CreateFont(string fontFamilyName, bool fontBold, bool fontItalic, float fontSize)
+        {
+            FontStyle fontStyle = FontStyle.Regular;
+
+            bool hasStyle = false;
+            using (var fontFamily = new FontFamily(fontFamilyName))
+            {
+                bool boldAvailable = fontFamily.IsStyleAvailable(FontStyle.Bold);
+                if (fontBold && boldAvailable)
+                {
+                    fontStyle |= FontStyle.Bold;
+                    hasStyle = true;
+                }
+
+                bool italicAvailable = fontFamily.IsStyleAvailable(FontStyle.Italic);
+                if (fontItalic && italicAvailable)
+                {
+                    fontStyle |= FontStyle.Italic;
+                    hasStyle = true;
+                }
+
+                if (!hasStyle)
+                {
+                    bool regularAvailable = fontFamily.IsStyleAvailable(FontStyle.Regular);
+                    if (regularAvailable)
+                    {
+                        fontStyle = FontStyle.Regular;
+                    }
+                    else
+                    {
+                        if (boldAvailable)
+                        {
+                            fontStyle = FontStyle.Bold;
+                        }
+                        else if (italicAvailable)
+                        {
+                            fontStyle = FontStyle.Italic;
+                        }
+                    }
+                }
+                return new Font(fontFamily, fontSize, fontStyle, GraphicsUnit.Pixel);
+            }
+        }
+
+        /// <summary>
+        /// Generate the Font-Formal so we can draw correctly
+        /// </summary>
+        protected void UpdateFormat()
+        {
+            if (_textBox == null)
+            {
+                return;
+            }
+            string fontFamily = GetFieldValueAsString(FieldType.FONT_FAMILY);
+            bool fontBold = GetFieldValueAsBool(FieldType.FONT_BOLD);
+            bool fontItalic = GetFieldValueAsBool(FieldType.FONT_ITALIC);
+            float fontSize = GetFieldValueAsFloat(FieldType.FONT_SIZE);
+            try
+            {
+                var newFont = CreateFont(fontFamily, fontBold, fontItalic, fontSize);
+                _font?.Dispose();
+                _font = newFont;
+                _textBox.Font = _font;
+            }
+            catch (Exception ex)
+            {
+                // Problem, try again with the default
+                try
+                {
+                    fontFamily = FontFamily.GenericSansSerif.Name;
+                    SetFieldValue(FieldType.FONT_FAMILY, fontFamily);
+                    var newFont = CreateFont(fontFamily, fontBold, fontItalic, fontSize);
+                    _font?.Dispose();
+                    _font = newFont;
+                    _textBox.Font = _font;
+                }
+                catch (Exception)
+                {
+                    // When this happens... the PC is broken
+                    ex.Data.Add("fontFamilyName", fontFamily);
+                    ex.Data.Add("fontBold", fontBold);
+                    ex.Data.Add("fontItalic", fontItalic);
+                    ex.Data.Add("fontSize", fontSize);
+                    throw ex;
+                }
+            }
+
+            UpdateAlignment();
+        }
+
+        private void UpdateAlignment()
+        {
+            _stringFormat.Alignment = (StringAlignment)GetFieldValue(FieldType.TEXT_HORIZONTAL_ALIGNMENT);
+            _stringFormat.LineAlignment = (StringAlignment)GetFieldValue(FieldType.TEXT_VERTICAL_ALIGNMENT);
+        }
+
+        /// <summary>
+        /// This will create the textbox exactly to the inner size of the element
+        /// is a bit of a hack, but for now it seems to work...
+        /// </summary>
+        private void UpdateTextBoxPosition()
+        {
+            if (_textBox == null)
+            {
+                return;
+            }
+            int lineThickness = GetFieldValueAsInt(FieldType.LINE_THICKNESS);
+
+            int lineWidth = (int)Math.Floor(lineThickness / 2d);
+            int correction = (lineThickness + 1) % 2;
+            if (lineThickness <= 1)
+            {
+                lineWidth = 1;
+                correction = -1;
+            }
+            Rectangle absRectangle = GuiRectangle.GetGuiRectangle(Left, Top, Width, Height);
+            _textBox.Left = absRectangle.Left + lineWidth;
+            _textBox.Top = absRectangle.Top + lineWidth;
+            if (lineThickness <= 1)
+            {
+                lineWidth = 0;
+            }
+            _textBox.Width = absRectangle.Width - 2 * lineWidth + correction;
+            _textBox.Height = absRectangle.Height - 2 * lineWidth + correction;
+        }
+
+        public override void ApplyBounds(RectangleF newBounds)
+        {
+            base.ApplyBounds(newBounds);
+            UpdateTextBoxPosition();
+        }
+
+        private void UpdateTextBoxFormat()
+        {
+            if (_textBox == null)
+            {
+                return;
+            }
+            var alignment = (StringAlignment)GetFieldValue(FieldType.TEXT_HORIZONTAL_ALIGNMENT);
+            switch (alignment)
+            {
+                case StringAlignment.Near:
+                    _textBox.TextAlign = HorizontalAlignment.Left;
+                    break;
+                case StringAlignment.Far:
+                    _textBox.TextAlign = HorizontalAlignment.Right;
+                    break;
+                case StringAlignment.Center:
+                    _textBox.TextAlign = HorizontalAlignment.Center;
+                    break;
+            }
+
+            var lineColor = GetFieldValueAsColor(FieldType.LINE_COLOR);
+            _textBox.ForeColor = lineColor;
+        }
+
+        private void textBox_KeyDown(object sender, KeyEventArgs e)
+        {
+            // ESC and Enter/Return (w/o Shift) hide text editor
+            if (e.KeyCode == Keys.Escape || ((e.KeyCode == Keys.Return || e.KeyCode == Keys.Enter) && e.Modifiers == Keys.None))
+            {
+                HideTextBox();
+                e.SuppressKeyPress = true;
+            }
+
+            if (e.Control && e.KeyCode == Keys.A)
+            {
+                _textBox.SelectAll();
+            }
+            // Added for FEATURE-1064
+            if (e.KeyCode == Keys.Back && e.Control)
+            {
+                e.SuppressKeyPress = true;
+                int selStart = _textBox.SelectionStart;
+                while (selStart > 0 && _textBox.Text.Substring(selStart - 1, 1) == " ")
+                {
+                    selStart--;
+                }
+                int prevSpacePos = -1;
+                if (selStart != 0)
+                {
+                    prevSpacePos = _textBox.Text.LastIndexOf(' ', selStart - 1);
+                }
+                _textBox.Select(prevSpacePos + 1, _textBox.SelectionStart - prevSpacePos - 1);
+                _textBox.SelectedText = "";
+            }
+        }
+
+        private void textBox_LostFocus(object sender, EventArgs e)
+        {
+            // next change will be made undoable
+            makeUndoable = true;
+            HideTextBox();
+        }
+
+        public override void Draw(Graphics graphics, RenderMode rm)
+        {
+            base.Draw(graphics, rm);
+
+            graphics.SmoothingMode = SmoothingMode.HighQuality;
+            graphics.InterpolationMode = InterpolationMode.HighQualityBicubic;
+            graphics.CompositingQuality = CompositingQuality.HighQuality;
+            graphics.PixelOffsetMode = PixelOffsetMode.None;
+            graphics.TextRenderingHint = TextRenderingHint.SystemDefault;
+
+            Rectangle rect = GuiRectangle.GetGuiRectangle(Left, Top, Width, Height);
+            if (Selected && rm == RenderMode.EDIT)
+            {
+                DrawSelectionBorder(graphics, rect);
+            }
+
+            if (string.IsNullOrEmpty(text))
+            {
+                return;
+            }
+
+            // we only draw the shadow if there is no background
+            bool shadow = GetFieldValueAsBool(FieldType.SHADOW);
+            Color fillColor = GetFieldValueAsColor(FieldType.FILL_COLOR);
+            int lineThickness = GetFieldValueAsInt(FieldType.LINE_THICKNESS);
+            Color lineColor = GetFieldValueAsColor(FieldType.LINE_COLOR);
+            bool drawShadow = shadow && (fillColor == Color.Transparent || fillColor == Color.Empty);
+
+            DrawText(graphics, rect, lineThickness, lineColor, drawShadow, _stringFormat, text, _font);
+        }
+
+        /// <summary>
+        /// This method can be used from other containers
+        /// </summary>
+        /// <param name="graphics"></param>
+        /// <param name="drawingRectange"></param>
+        /// <param name="lineThickness"></param>
+        /// <param name="fontColor"></param>
+        /// <param name="drawShadow"></param>
+        /// <param name="stringFormat"></param>
+        /// <param name="text"></param>
+        /// <param name="font"></param>
+        public static void DrawText(Graphics graphics, Rectangle drawingRectange, int lineThickness, Color fontColor, bool drawShadow, StringFormat stringFormat, string text, Font font)
+        {
+#if DEBUG
+            Debug.Assert(font != null);
+#else
+            if (font == null)
+            {
+                return;
+            }
+#endif
+            int textOffset = lineThickness > 0 ? (int)Math.Ceiling(lineThickness / 2d) : 0;
+            // draw shadow before anything else
+            if (drawShadow)
+            {
+                int basealpha = 100;
+                int alpha = basealpha;
+                int steps = 5;
+                int currentStep = 1;
+                while (currentStep <= steps)
+                {
+                    int offset = currentStep;
+                    Rectangle shadowRect = GuiRectangle.GetGuiRectangle(drawingRectange.Left + offset, drawingRectange.Top + offset, drawingRectange.Width, drawingRectange.Height);
+                    if (lineThickness > 0)
+                    {
+                        shadowRect.Inflate(-textOffset, -textOffset);
+                    }
+                    using (Brush fontBrush = new SolidBrush(Color.FromArgb(alpha, 100, 100, 100)))
+                    {
+                        graphics.DrawString(text, font, fontBrush, shadowRect, stringFormat);
+                        currentStep++;
+                        alpha = alpha - basealpha / steps;
+                    }
+                }
+            }
+
+            if (lineThickness > 0)
+            {
+                drawingRectange.Inflate(-textOffset, -textOffset);
+            }
+            using (Brush fontBrush = new SolidBrush(fontColor))
+            {
+                if (stringFormat != null)
+                {
+                    graphics.DrawString(text, font, fontBrush, drawingRectange, stringFormat);
+                }
+                else
+                {
+                    graphics.DrawString(text, font, fontBrush, drawingRectange);
+                }
+            }
+        }
+
+        public override bool ClickableAt(int x, int y)
+        {
+            Rectangle r = GuiRectangle.GetGuiRectangle(Left, Top, Width, Height);
+            r.Inflate(5, 5);
+            return r.Contains(x, y);
+        }
+    }
+}