#region Greenshot GNU General Public License

// Greenshot - a free and open source screenshot tool
// Copyright (C) 2007-2017 Thomas Braun, Jens Klingen, Robin Krom
// 
// For more information see: http://getgreenshot.org/
// The Greenshot project is hosted on GitHub https://github.com/greenshot/greenshot
// 
// This program is free software: you can redistribute it and/or modify
// it under the terms of the GNU General Public License as published by
// the Free Software Foundation, either version 1 of the License, or
// (at your option) any later version.
// 
// This program is distributed in the hope that it will be useful,
// but WITHOUT ANY WARRANTY; without even the implied warranty of
// MERCHANTABILITY or FITNESS FOR A PARTICULAR PURPOSE.  See the
// GNU General Public License for more details.
// 
// You should have received a copy of the GNU General Public License
// along with this program.  If not, see <http://www.gnu.org/licenses/>.

#endregion

#region Usings

using System;
using System.Drawing;
using System.Drawing.Drawing2D;
using System.Runtime.Serialization;
using Greenshot.Drawing.Fields;
using Greenshot.Helpers;
using GreenshotPlugin.Interfaces.Drawing;

#endregion

namespace Greenshot.Drawing
{
	/// <summary>
	///     Represents a rectangular shape on the Surface
	/// </summary>
	[Serializable]
	public class RectangleContainer : DrawableContainer
	{
		public RectangleContainer(Surface parent) : base(parent)
		{
			Init();
		}

		/// <summary>
		///     Do some logic to make sure all field are initiated correctly
		/// </summary>
		/// <param name="streamingContext">StreamingContext</param>
		protected override void OnDeserialized(StreamingContext streamingContext)
		{
			base.OnDeserialized(streamingContext);
			Init();
		}

		private void Init()
		{
			CreateDefaultAdorners();
		}

		protected override void InitializeFields()
		{
			AddField(GetType(), FieldType.LINE_THICKNESS, 2);
			AddField(GetType(), FieldType.LINE_COLOR, Color.Red);
			AddField(GetType(), FieldType.FILL_COLOR, Color.Transparent);
			AddField(GetType(), FieldType.SHADOW, true);
		}
<<<<<<< HEAD

		public override void Draw(Graphics graphics, RenderMode rm)
		{
			var lineThickness = GetFieldValueAsInt(FieldType.LINE_THICKNESS);
			var lineColor = GetFieldValueAsColor(FieldType.LINE_COLOR);
			var fillColor = GetFieldValueAsColor(FieldType.FILL_COLOR);
			var shadow = GetFieldValueAsBool(FieldType.SHADOW);
			var rect = GuiRectangle.GetGuiRectangle(Left, Top, Width, Height);
=======
		
		public override void Draw(Graphics graphics, RenderMode rm) {
			int lineThickness = GetFieldValueAsInt(FieldType.LINE_THICKNESS);
			Color lineColor = GetFieldValueAsColor(FieldType.LINE_COLOR, Color.Red);
			Color fillColor = GetFieldValueAsColor(FieldType.FILL_COLOR, Color.Transparent);
			bool shadow = GetFieldValueAsBool(FieldType.SHADOW);
			Rectangle rect = GuiRectangle.GetGuiRectangle(Left, Top, Width, Height);
>>>>>>> c2414cf0

			DrawRectangle(rect, graphics, rm, lineThickness, lineColor, fillColor, shadow);
		}

		/// <summary>
		///     This method can also be used from other containers, if the right values are passed!
		/// </summary>
		/// <param name="rect"></param>
		/// <param name="graphics"></param>
		/// <param name="rm"></param>
		/// <param name="lineThickness"></param>
		/// <param name="lineColor"></param>
		/// <param name="fillColor"></param>
		/// <param name="shadow"></param>
		public static void DrawRectangle(Rectangle rect, Graphics graphics, RenderMode rm, int lineThickness, Color lineColor, Color fillColor, bool shadow)
		{
			graphics.SmoothingMode = SmoothingMode.HighQuality;
			graphics.InterpolationMode = InterpolationMode.HighQualityBicubic;
			graphics.CompositingQuality = CompositingQuality.HighQuality;
			graphics.PixelOffsetMode = PixelOffsetMode.None;

			var lineVisible = lineThickness > 0 && Colors.IsVisible(lineColor);
			if (shadow && (lineVisible || Colors.IsVisible(fillColor)))
			{
				//draw shadow first
				var basealpha = 100;
				var alpha = basealpha;
				var steps = 5;
				var currentStep = lineVisible ? 1 : 0;
				while (currentStep <= steps)
				{
					using (var shadowPen = new Pen(Color.FromArgb(alpha, 100, 100, 100)))
					{
						shadowPen.Width = lineVisible ? lineThickness : 1;
						var shadowRect = GuiRectangle.GetGuiRectangle(
							rect.Left + currentStep,
							rect.Top + currentStep,
							rect.Width,
							rect.Height);
						graphics.DrawRectangle(shadowPen, shadowRect);
						currentStep++;
						alpha = alpha - basealpha / steps;
					}
				}
			}


			if (Colors.IsVisible(fillColor))
			{
				using (Brush brush = new SolidBrush(fillColor))
				{
					graphics.FillRectangle(brush, rect);
				}
			}

			graphics.SmoothingMode = SmoothingMode.HighSpeed;
			if (lineVisible)
			{
				using (var pen = new Pen(lineColor, lineThickness))
				{
					graphics.DrawRectangle(pen, rect);
				}
			}
		}

		public override bool ClickableAt(int x, int y)
		{
			var rect = GuiRectangle.GetGuiRectangle(Left, Top, Width, Height);
			var lineThickness = GetFieldValueAsInt(FieldType.LINE_THICKNESS) + 10;
			var fillColor = GetFieldValueAsColor(FieldType.FILL_COLOR);

			return RectangleClickableAt(rect, lineThickness, fillColor, x, y);
		}


		public static bool RectangleClickableAt(Rectangle rect, int lineThickness, Color fillColor, int x, int y)
		{
			// If we clicked inside the rectangle and it's visible we are clickable at.
			if (!Color.Transparent.Equals(fillColor))
			{
				if (rect.Contains(x, y))
				{
					return true;
				}
			}

			// check the rest of the lines
			if (lineThickness > 0)
			{
				using (var pen = new Pen(Color.White, lineThickness))
				{
					using (var path = new GraphicsPath())
					{
						path.AddRectangle(rect);
						return path.IsOutlineVisible(x, y, pen);
					}
				}
			}
			return false;
		}
	}
}<|MERGE_RESOLUTION|>--- conflicted
+++ resolved
@@ -1,190 +1,156 @@
-#region Greenshot GNU General Public License
-
-// Greenshot - a free and open source screenshot tool
-// Copyright (C) 2007-2017 Thomas Braun, Jens Klingen, Robin Krom
-// 
-// For more information see: http://getgreenshot.org/
-// The Greenshot project is hosted on GitHub https://github.com/greenshot/greenshot
-// 
-// This program is free software: you can redistribute it and/or modify
-// it under the terms of the GNU General Public License as published by
-// the Free Software Foundation, either version 1 of the License, or
-// (at your option) any later version.
-// 
-// This program is distributed in the hope that it will be useful,
-// but WITHOUT ANY WARRANTY; without even the implied warranty of
-// MERCHANTABILITY or FITNESS FOR A PARTICULAR PURPOSE.  See the
-// GNU General Public License for more details.
-// 
-// You should have received a copy of the GNU General Public License
-// along with this program.  If not, see <http://www.gnu.org/licenses/>.
-
-#endregion
-
-#region Usings
-
-using System;
-using System.Drawing;
-using System.Drawing.Drawing2D;
-using System.Runtime.Serialization;
-using Greenshot.Drawing.Fields;
-using Greenshot.Helpers;
-using GreenshotPlugin.Interfaces.Drawing;
-
-#endregion
-
-namespace Greenshot.Drawing
-{
-	/// <summary>
-	///     Represents a rectangular shape on the Surface
-	/// </summary>
-	[Serializable]
-	public class RectangleContainer : DrawableContainer
-	{
-		public RectangleContainer(Surface parent) : base(parent)
-		{
-			Init();
-		}
-
-		/// <summary>
-		///     Do some logic to make sure all field are initiated correctly
-		/// </summary>
-		/// <param name="streamingContext">StreamingContext</param>
-		protected override void OnDeserialized(StreamingContext streamingContext)
-		{
-			base.OnDeserialized(streamingContext);
-			Init();
-		}
-
-		private void Init()
-		{
-			CreateDefaultAdorners();
-		}
-
-		protected override void InitializeFields()
-		{
-			AddField(GetType(), FieldType.LINE_THICKNESS, 2);
-			AddField(GetType(), FieldType.LINE_COLOR, Color.Red);
-			AddField(GetType(), FieldType.FILL_COLOR, Color.Transparent);
-			AddField(GetType(), FieldType.SHADOW, true);
-		}
-<<<<<<< HEAD
-
-		public override void Draw(Graphics graphics, RenderMode rm)
-		{
-			var lineThickness = GetFieldValueAsInt(FieldType.LINE_THICKNESS);
-			var lineColor = GetFieldValueAsColor(FieldType.LINE_COLOR);
-			var fillColor = GetFieldValueAsColor(FieldType.FILL_COLOR);
-			var shadow = GetFieldValueAsBool(FieldType.SHADOW);
-			var rect = GuiRectangle.GetGuiRectangle(Left, Top, Width, Height);
-=======
-		
-		public override void Draw(Graphics graphics, RenderMode rm) {
-			int lineThickness = GetFieldValueAsInt(FieldType.LINE_THICKNESS);
-			Color lineColor = GetFieldValueAsColor(FieldType.LINE_COLOR, Color.Red);
-			Color fillColor = GetFieldValueAsColor(FieldType.FILL_COLOR, Color.Transparent);
-			bool shadow = GetFieldValueAsBool(FieldType.SHADOW);
-			Rectangle rect = GuiRectangle.GetGuiRectangle(Left, Top, Width, Height);
->>>>>>> c2414cf0
-
-			DrawRectangle(rect, graphics, rm, lineThickness, lineColor, fillColor, shadow);
-		}
-
-		/// <summary>
-		///     This method can also be used from other containers, if the right values are passed!
-		/// </summary>
-		/// <param name="rect"></param>
-		/// <param name="graphics"></param>
-		/// <param name="rm"></param>
-		/// <param name="lineThickness"></param>
-		/// <param name="lineColor"></param>
-		/// <param name="fillColor"></param>
-		/// <param name="shadow"></param>
-		public static void DrawRectangle(Rectangle rect, Graphics graphics, RenderMode rm, int lineThickness, Color lineColor, Color fillColor, bool shadow)
-		{
-			graphics.SmoothingMode = SmoothingMode.HighQuality;
-			graphics.InterpolationMode = InterpolationMode.HighQualityBicubic;
-			graphics.CompositingQuality = CompositingQuality.HighQuality;
-			graphics.PixelOffsetMode = PixelOffsetMode.None;
-
-			var lineVisible = lineThickness > 0 && Colors.IsVisible(lineColor);
-			if (shadow && (lineVisible || Colors.IsVisible(fillColor)))
-			{
-				//draw shadow first
-				var basealpha = 100;
-				var alpha = basealpha;
-				var steps = 5;
-				var currentStep = lineVisible ? 1 : 0;
-				while (currentStep <= steps)
-				{
-					using (var shadowPen = new Pen(Color.FromArgb(alpha, 100, 100, 100)))
-					{
-						shadowPen.Width = lineVisible ? lineThickness : 1;
-						var shadowRect = GuiRectangle.GetGuiRectangle(
-							rect.Left + currentStep,
-							rect.Top + currentStep,
-							rect.Width,
-							rect.Height);
-						graphics.DrawRectangle(shadowPen, shadowRect);
-						currentStep++;
-						alpha = alpha - basealpha / steps;
-					}
-				}
-			}
-
-
-			if (Colors.IsVisible(fillColor))
-			{
-				using (Brush brush = new SolidBrush(fillColor))
-				{
-					graphics.FillRectangle(brush, rect);
-				}
-			}
-
-			graphics.SmoothingMode = SmoothingMode.HighSpeed;
-			if (lineVisible)
-			{
-				using (var pen = new Pen(lineColor, lineThickness))
-				{
-					graphics.DrawRectangle(pen, rect);
-				}
-			}
-		}
-
-		public override bool ClickableAt(int x, int y)
-		{
-			var rect = GuiRectangle.GetGuiRectangle(Left, Top, Width, Height);
-			var lineThickness = GetFieldValueAsInt(FieldType.LINE_THICKNESS) + 10;
-			var fillColor = GetFieldValueAsColor(FieldType.FILL_COLOR);
-
-			return RectangleClickableAt(rect, lineThickness, fillColor, x, y);
-		}
-
-
-		public static bool RectangleClickableAt(Rectangle rect, int lineThickness, Color fillColor, int x, int y)
-		{
-			// If we clicked inside the rectangle and it's visible we are clickable at.
-			if (!Color.Transparent.Equals(fillColor))
-			{
-				if (rect.Contains(x, y))
-				{
-					return true;
-				}
-			}
-
-			// check the rest of the lines
-			if (lineThickness > 0)
-			{
-				using (var pen = new Pen(Color.White, lineThickness))
-				{
-					using (var path = new GraphicsPath())
-					{
-						path.AddRectangle(rect);
-						return path.IsOutlineVisible(x, y, pen);
-					}
-				}
-			}
-			return false;
-		}
-	}
-}+/*
+ * Greenshot - a free and open source screenshot tool
+ * Copyright (C) 2007-2016 Thomas Braun, Jens Klingen, Robin Krom
+ * 
+ * For more information see: http://getgreenshot.org/
+ * The Greenshot project is hosted on GitHub https://github.com/greenshot/greenshot
+ * 
+ * This program is free software: you can redistribute it and/or modify
+ * it under the terms of the GNU General Public License as published by
+ * the Free Software Foundation, either version 1 of the License, or
+ * (at your option) any later version.
+ * 
+ * This program is distributed in the hope that it will be useful,
+ * but WITHOUT ANY WARRANTY; without even the implied warranty of
+ * MERCHANTABILITY or FITNESS FOR A PARTICULAR PURPOSE.  See the
+ * GNU General Public License for more details.
+ * 
+ * You should have received a copy of the GNU General Public License
+ * along with this program.  If not, see <http://www.gnu.org/licenses/>.
+ */
+
+using System;
+using System.Drawing;
+using System.Drawing.Drawing2D;
+using Greenshot.Drawing.Fields;
+using Greenshot.Helpers;
+using System.Runtime.Serialization;
+using GreenshotPlugin.Interfaces.Drawing;
+
+namespace Greenshot.Drawing {
+	/// <summary>
+	/// Represents a rectangular shape on the Surface
+	/// </summary>
+	[Serializable] 
+	public class RectangleContainer : DrawableContainer {
+
+		public RectangleContainer(Surface parent) : base(parent) {
+			Init();
+		}
+
+		/// <summary>
+		/// Do some logic to make sure all field are initiated correctly
+		/// </summary>
+		/// <param name="streamingContext">StreamingContext</param>
+		protected override void OnDeserialized(StreamingContext streamingContext)
+		{
+			base.OnDeserialized(streamingContext);
+			Init();
+		}
+
+		private void Init()
+		{
+			CreateDefaultAdorners();
+		}
+
+		protected override void InitializeFields() {
+			AddField(GetType(), FieldType.LINE_THICKNESS, 2);
+			AddField(GetType(), FieldType.LINE_COLOR, Color.Red);
+			AddField(GetType(), FieldType.FILL_COLOR, Color.Transparent);
+			AddField(GetType(), FieldType.SHADOW, true);
+		}
+		
+		public override void Draw(Graphics graphics, RenderMode rm) {
+			int lineThickness = GetFieldValueAsInt(FieldType.LINE_THICKNESS);
+			Color lineColor = GetFieldValueAsColor(FieldType.LINE_COLOR, Color.Red);
+			Color fillColor = GetFieldValueAsColor(FieldType.FILL_COLOR, Color.Transparent);
+			bool shadow = GetFieldValueAsBool(FieldType.SHADOW);
+			Rectangle rect = GuiRectangle.GetGuiRectangle(Left, Top, Width, Height);
+
+			DrawRectangle(rect, graphics, rm, lineThickness, lineColor, fillColor, shadow);
+		}
+
+		/// <summary>
+		/// This method can also be used from other containers, if the right values are passed!
+		/// </summary>
+		/// <param name="rect"></param>
+		/// <param name="graphics"></param>
+		/// <param name="rm"></param>
+		/// <param name="lineThickness"></param>
+		/// <param name="lineColor"></param>
+		/// <param name="fillColor"></param>
+		/// <param name="shadow"></param>
+		public static void DrawRectangle(Rectangle rect, Graphics graphics, RenderMode rm, int lineThickness, Color lineColor, Color fillColor, bool shadow) {
+			graphics.SmoothingMode = SmoothingMode.HighQuality;
+			graphics.InterpolationMode = InterpolationMode.HighQualityBicubic;
+			graphics.CompositingQuality = CompositingQuality.HighQuality;
+			graphics.PixelOffsetMode = PixelOffsetMode.None;
+
+			bool lineVisible = lineThickness > 0 && Colors.IsVisible(lineColor);
+			if (shadow && (lineVisible || Colors.IsVisible(fillColor))) {
+				//draw shadow first
+				int basealpha = 100;
+				int alpha = basealpha;
+				int steps = 5;
+				int currentStep = lineVisible ? 1 : 0;
+				while (currentStep <= steps) {
+					using (Pen shadowPen = new Pen(Color.FromArgb(alpha, 100, 100, 100))) {
+						shadowPen.Width = lineVisible ? lineThickness : 1;
+						Rectangle shadowRect = GuiRectangle.GetGuiRectangle(
+							rect.Left + currentStep,
+							rect.Top + currentStep,
+							rect.Width,
+							rect.Height);
+						graphics.DrawRectangle(shadowPen, shadowRect);
+						currentStep++;
+						alpha = alpha - basealpha / steps;
+					}
+				}
+			}
+
+
+			if (Colors.IsVisible(fillColor)) {
+				using (Brush brush = new SolidBrush(fillColor)) {
+					graphics.FillRectangle(brush, rect);
+				}
+			}
+
+			graphics.SmoothingMode = SmoothingMode.HighSpeed;
+			if (lineVisible) {
+				using (Pen pen = new Pen(lineColor, lineThickness)) {
+					graphics.DrawRectangle(pen, rect);
+				}
+			}
+
+		}
+		public override bool ClickableAt(int x, int y) {
+			Rectangle rect = GuiRectangle.GetGuiRectangle(Left, Top, Width, Height);
+			int lineThickness = GetFieldValueAsInt(FieldType.LINE_THICKNESS) + 10;
+			Color fillColor = GetFieldValueAsColor(FieldType.FILL_COLOR);
+
+			return RectangleClickableAt(rect, lineThickness, fillColor, x, y);
+		}
+
+
+		public static bool RectangleClickableAt(Rectangle rect, int lineThickness, Color fillColor, int x, int y) {
+
+			// If we clicked inside the rectangle and it's visible we are clickable at.
+			if (!Color.Transparent.Equals(fillColor)) {
+				if (rect.Contains(x,y)) {
+					return true;
+				}
+			}
+
+			// check the rest of the lines
+			if (lineThickness > 0) {
+				using (Pen pen = new Pen(Color.White, lineThickness)) {
+					using (GraphicsPath path = new GraphicsPath()) {
+						path.AddRectangle(rect);
+						return path.IsOutlineVisible(x, y, pen);
+					}
+				}
+			}
+			return false;
+		}
+	}
+}