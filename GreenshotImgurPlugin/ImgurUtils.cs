﻿#region Greenshot GNU General Public License

// Greenshot - a free and open source screenshot tool
// Copyright (C) 2007-2017 Thomas Braun, Jens Klingen, Robin Krom
// 
// For more information see: http://getgreenshot.org/
// The Greenshot project is hosted on GitHub https://github.com/greenshot/greenshot
// 
// This program is free software: you can redistribute it and/or modify
// it under the terms of the GNU General Public License as published by
// the Free Software Foundation, either version 1 of the License, or
// (at your option) any later version.
// 
// This program is distributed in the hope that it will be useful,
// but WITHOUT ANY WARRANTY; without even the implied warranty of
// MERCHANTABILITY or FITNESS FOR A PARTICULAR PURPOSE.  See the
// GNU General Public License for more details.
// 
// You should have received a copy of the GNU General Public License
// along with this program.  If not, see <http://www.gnu.org/licenses/>.

#endregion

#region Usings

using System;
using System.Collections.Generic;
using System.Drawing;
using System.IO;
using System.Linq;
using System.Net;
using GreenshotPlugin.Core;
using GreenshotPlugin.Gfx;
using GreenshotPlugin.IniFile;
using GreenshotPlugin.Interfaces;
using GreenshotPlugin.Interfaces.Plugin;
using Dapplo.Log;

#endregion

namespace GreenshotImgurPlugin
{
	/// <summary>
	///     A collection of Imgur helper methods
	/// </summary>
	public static class ImgurUtils
	{
		private const string SmallUrlPattern = "http://i.imgur.com/{0}s.jpg";
<<<<<<< HEAD
		private const string AuthUrlPattern = "https://api.imgur.com/oauth2/authorize?response_type=code&client_id={ClientId}&redirect_uri={RedirectUrl}&state={State}";
=======
		private static readonly ImgurConfiguration Config = IniConfig.GetIniSection<ImgurConfiguration>();
		private const string AuthUrlPattern = "https://api.imgur.com/oauth2/authorize?response_type=token&client_id={ClientId}&state={State}";
>>>>>>> c2414cf0
		private const string TokenUrl = "https://api.imgur.com/oauth2/token";
		private static readonly LogSource Log = new LogSource();
		private static readonly ImgurConfiguration Config = IniConfig.GetIniSection<ImgurConfiguration>();

		/// <summary>
		///     Check if we need to load the history
		/// </summary>
		/// <returns></returns>
		public static bool IsHistoryLoadingNeeded()
		{
			Log.Info().WriteLine("Checking if imgur cache loading needed, configuration has {0} imgur hashes, loaded are {1} hashes.", Config.ImgurUploadHistory.Count,
				Config.runtimeImgurHistory.Count);
			return Config.runtimeImgurHistory.Count != Config.ImgurUploadHistory.Count;
		}

		/// <summary>
		///     Load the complete history of the imgur uploads, with the corresponding information
		/// </summary>
		public static void LoadHistory()
		{
			if (!IsHistoryLoadingNeeded())
			{
				return;
			}

			var saveNeeded = false;

			// Load the ImUr history
			foreach (var hash in Config.ImgurUploadHistory.Keys.ToList())
			{
				if (Config.runtimeImgurHistory.ContainsKey(hash))
				{
					// Already loaded
					continue;
				}

				try
				{
					var deleteHash = Config.ImgurUploadHistory[hash];
					var imgurInfo = RetrieveImgurInfo(hash, deleteHash);
					if (imgurInfo != null)
					{
						RetrieveImgurThumbnail(imgurInfo);
						Config.runtimeImgurHistory[hash] = imgurInfo;
					}
					else
					{
						Log.Info().WriteLine("Deleting unknown ImgUr {0} from config, delete hash was {1}.", hash, deleteHash);
						Config.ImgurUploadHistory.Remove(hash);
						Config.runtimeImgurHistory.Remove(hash);
						saveNeeded = true;
					}
				}
				catch (WebException wE)
				{
					var redirected = false;
					if (wE.Status == WebExceptionStatus.ProtocolError)
					{
						var response = (HttpWebResponse) wE.Response;

						if (response.StatusCode == HttpStatusCode.Forbidden)
						{
							Log.Error().WriteLine(wE, "Imgur loading forbidden");
							break;
						}
						// Image no longer available?
						if (response.StatusCode == HttpStatusCode.Redirect)
						{
							Log.Info().WriteLine("ImgUr image for hash {0} is no longer available, removing it from the history", hash);
							Config.ImgurUploadHistory.Remove(hash);
							Config.runtimeImgurHistory.Remove(hash);
							redirected = true;
						}
					}
					if (!redirected)
					{
						Log.Error().WriteLine(wE, "Problem loading ImgUr history for hash " + hash);
					}
				}
				catch (Exception e)
				{
					Log.Error().WriteLine(e, "Problem loading ImgUr history for hash " + hash);
				}
			}
			if (saveNeeded)
			{
				// Save needed changes
				IniConfig.Save();
			}
		}

		/// <summary>
		///     Use this to make sure Imgur knows from where the upload comes.
		/// </summary>
		/// <param name="webRequest"></param>
		private static void SetClientId(HttpWebRequest webRequest)
		{
			webRequest.Headers.Add("Authorization", "Client-ID " + ImgurCredentials.CONSUMER_KEY);
		}

		/// <summary>
		///     Do the actual upload to Imgur
		///     For more details on the available parameters, see: http://api.imgur.com/resources_anon
		/// </summary>
		/// <param name="surfaceToUpload">ISurface to upload</param>
		/// <param name="outputSettings">OutputSettings for the image file format</param>
		/// <param name="title">Title</param>
		/// <param name="filename">Filename</param>
		/// <returns>ImgurInfo with details</returns>
		public static ImgurInfo UploadToImgur(ISurface surfaceToUpload, SurfaceOutputSettings outputSettings, string title, string filename)
		{
			IDictionary<string, object> otherParameters = new Dictionary<string, object>();
			// add title
			if (title != null && Config.AddTitle)
			{
				otherParameters["title"] = title;
			}
			// add filename
			if (filename != null && Config.AddFilename)
			{
				otherParameters["name"] = filename;
			}
			string responseString = null;
			if (Config.AnonymousAccess)
			{
				// add key, we only use the other parameters for the AnonymousAccess
				//otherParameters.Add("key", IMGUR_ANONYMOUS_API_KEY);
				var webRequest = NetworkHelper.CreateWebRequest(Config.ImgurApi3Url + "/upload.xml?" + NetworkHelper.GenerateQueryParameters(otherParameters), HTTPMethod.POST);
				webRequest.ContentType = "image/" + outputSettings.Format;
				webRequest.ServicePoint.Expect100Continue = false;

				SetClientId(webRequest);
				try
				{
					using (var requestStream = webRequest.GetRequestStream())
					{
						ImageOutput.SaveToStream(surfaceToUpload, requestStream, outputSettings);
					}

					using (var response = webRequest.GetResponse())
					{
						LogRateLimitInfo(response);
						var responseStream = response.GetResponseStream();
						if (responseStream != null)
						{
							using (var reader = new StreamReader(responseStream, true))
							{
								responseString = reader.ReadToEnd();
							}
						}
					}
				}
				catch (Exception ex)
				{
					Log.Error().WriteLine(ex, "Upload to imgur gave an exeption: ");
					throw;
				}
			}
			else
			{
				var oauth2Settings = new OAuth2Settings
				{
					AuthUrlPattern = AuthUrlPattern,
					TokenUrl = TokenUrl,
					RedirectUrl = "https://imgur.com",
					CloudServiceName = "Imgur",
					ClientId = ImgurCredentials.CONSUMER_KEY,
					ClientSecret = ImgurCredentials.CONSUMER_SECRET,
					AuthorizeMode = OAuth2AuthorizeMode.EmbeddedBrowser,
					BrowserSize = new Size(680, 880),
					RefreshToken = Config.RefreshToken,
					AccessToken = Config.AccessToken,
					AccessTokenExpires = Config.AccessTokenExpires
				};

				// Copy the settings from the config, which is kept in memory and on the disk

				try
				{
					var webRequest = OAuth2Helper.CreateOAuth2WebRequest(HTTPMethod.POST, Config.ImgurApi3Url + "/upload.xml", oauth2Settings);
					otherParameters["image"] = new SurfaceContainer(surfaceToUpload, outputSettings, filename);

					NetworkHelper.WriteMultipartFormData(webRequest, otherParameters);

					responseString = NetworkHelper.GetResponseAsString(webRequest);
				}
				finally
				{
					// Copy the settings back to the config, so they are stored.
					Config.RefreshToken = oauth2Settings.RefreshToken;
					Config.AccessToken = oauth2Settings.AccessToken;
					Config.AccessTokenExpires = oauth2Settings.AccessTokenExpires;
					Config.IsDirty = true;
					IniConfig.Save();
				}
			}
			if (string.IsNullOrEmpty(responseString))
			{
				return null;
			}
			return ImgurInfo.ParseResponse(responseString);
		}

		/// <summary>
		///     Retrieve the thumbnail of an imgur image
		/// </summary>
		/// <param name="imgurInfo"></param>
		public static void RetrieveImgurThumbnail(ImgurInfo imgurInfo)
		{
			if (imgurInfo.SmallSquare == null)
			{
				Log.Warn().WriteLine("Imgur URL was null, not retrieving thumbnail.");
				return;
			}
			Log.Info().WriteLine("Retrieving Imgur image for {0} with url {1}", imgurInfo.Hash, imgurInfo.SmallSquare);
			var webRequest = NetworkHelper.CreateWebRequest(string.Format(SmallUrlPattern, imgurInfo.Hash), HTTPMethod.GET);
			webRequest.ServicePoint.Expect100Continue = false;
			// Not for getting the thumbnail, in anonymous modus
			//SetClientId(webRequest);
			using (var response = webRequest.GetResponse())
			{
				LogRateLimitInfo(response);
				var responseStream = response.GetResponseStream();
				if (responseStream != null)
				{
					imgurInfo.Image = ImageHelper.FromStream(responseStream);
				}
			}
		}

		/// <summary>
		///     Retrieve information on an imgur image
		/// </summary>
		/// <param name="hash"></param>
		/// <param name="deleteHash"></param>
		/// <returns>ImgurInfo</returns>
		public static ImgurInfo RetrieveImgurInfo(string hash, string deleteHash)
		{
			var url = Config.ImgurApi3Url + "/image/" + hash + ".xml";
			Log.Info().WriteLine("Retrieving Imgur info for {0} with url {1}", hash, url);
			var webRequest = NetworkHelper.CreateWebRequest(url, HTTPMethod.GET);
			webRequest.ServicePoint.Expect100Continue = false;
			SetClientId(webRequest);
			string responseString = null;
			try
			{
				using (var response = webRequest.GetResponse())
				{
					LogRateLimitInfo(response);
					var responseStream = response.GetResponseStream();
					if (responseStream != null)
					{
						using (var reader = new StreamReader(responseStream, true))
						{
							responseString = reader.ReadToEnd();
						}
					}
				}
			}
			catch (WebException wE)
			{
				if (wE.Status == WebExceptionStatus.ProtocolError)
				{
					if (((HttpWebResponse) wE.Response).StatusCode == HttpStatusCode.NotFound)
					{
						return null;
					}
				}
				throw;
			}
			ImgurInfo imgurInfo = null;
			if (responseString != null)
			{
				Log.Debug().WriteLine(responseString);
				imgurInfo = ImgurInfo.ParseResponse(responseString);
				imgurInfo.DeleteHash = deleteHash;
			}
			return imgurInfo;
		}

		/// <summary>
		///     Delete an imgur image, this is done by specifying the delete hash
		/// </summary>
		/// <param name="imgurInfo"></param>
		public static void DeleteImgurImage(ImgurInfo imgurInfo)
		{
			Log.Info().WriteLine("Deleting Imgur image for {0}", imgurInfo.DeleteHash);

			try
			{
				var url = Config.ImgurApi3Url + "/image/" + imgurInfo.DeleteHash + ".xml";
				var webRequest = NetworkHelper.CreateWebRequest(url, HTTPMethod.DELETE);
				webRequest.ServicePoint.Expect100Continue = false;
				SetClientId(webRequest);
				string responseString = null;
				using (var response = webRequest.GetResponse())
				{
					LogRateLimitInfo(response);
					var responseStream = response.GetResponseStream();
					if (responseStream != null)
					{
						using (var reader = new StreamReader(responseStream, true))
						{
							responseString = reader.ReadToEnd();
						}
					}
				}
				Log.Info().WriteLine("Delete result: {0}", responseString);
			}
			catch (WebException wE)
			{
				// Allow "Bad request" this means we already deleted it
				if (wE.Status == WebExceptionStatus.ProtocolError)
				{
					if (((HttpWebResponse) wE.Response).StatusCode != HttpStatusCode.BadRequest)
					{
						throw;
					}
				}
			}
			// Make sure we remove it from the history, if no error occured
			Config.runtimeImgurHistory.Remove(imgurInfo.Hash);
			Config.ImgurUploadHistory.Remove(imgurInfo.Hash);
			imgurInfo.Image = null;
		}

		/// <summary>
		///     Helper for logging
		/// </summary>
		/// <param name="nameValues"></param>
		/// <param name="key"></param>
		private static void LogHeader(IDictionary<string, string> nameValues, string key)
		{
			if (nameValues.ContainsKey(key))
			{
				Log.Info().WriteLine("{0}={1}", key, nameValues[key]);
			}
		}

		/// <summary>
		///     Log the current rate-limit information
		/// </summary>
		/// <param name="response"></param>
		private static void LogRateLimitInfo(WebResponse response)
		{
			IDictionary<string, string> nameValues = new Dictionary<string, string>();
			foreach (var key in response.Headers.AllKeys)
			{
				if (!nameValues.ContainsKey(key))
				{
					nameValues.Add(key, response.Headers[key]);
				}
			}
			LogHeader(nameValues, "X-RateLimit-Limit");
			LogHeader(nameValues, "X-RateLimit-Remaining");
			LogHeader(nameValues, "X-RateLimit-UserLimit");
			LogHeader(nameValues, "X-RateLimit-UserRemaining");
			LogHeader(nameValues, "X-RateLimit-UserReset");
			LogHeader(nameValues, "X-RateLimit-ClientLimit");
			LogHeader(nameValues, "X-RateLimit-ClientRemaining");

			// Update the credits in the config, this is shown in a form
			int credits;
			if (nameValues.ContainsKey("X-RateLimit-Remaining") && int.TryParse(nameValues["X-RateLimit-Remaining"], out credits))
			{
				Config.Credits = credits;
			}
		}
	}
}<|MERGE_RESOLUTION|>--- conflicted
+++ resolved
@@ -1,424 +1,363 @@
-﻿#region Greenshot GNU General Public License
-
-// Greenshot - a free and open source screenshot tool
-// Copyright (C) 2007-2017 Thomas Braun, Jens Klingen, Robin Krom
-// 
-// For more information see: http://getgreenshot.org/
-// The Greenshot project is hosted on GitHub https://github.com/greenshot/greenshot
-// 
-// This program is free software: you can redistribute it and/or modify
-// it under the terms of the GNU General Public License as published by
-// the Free Software Foundation, either version 1 of the License, or
-// (at your option) any later version.
-// 
-// This program is distributed in the hope that it will be useful,
-// but WITHOUT ANY WARRANTY; without even the implied warranty of
-// MERCHANTABILITY or FITNESS FOR A PARTICULAR PURPOSE.  See the
-// GNU General Public License for more details.
-// 
-// You should have received a copy of the GNU General Public License
-// along with this program.  If not, see <http://www.gnu.org/licenses/>.
-
-#endregion
-
-#region Usings
-
-using System;
-using System.Collections.Generic;
-using System.Drawing;
-using System.IO;
-using System.Linq;
-using System.Net;
-using GreenshotPlugin.Core;
-using GreenshotPlugin.Gfx;
-using GreenshotPlugin.IniFile;
-using GreenshotPlugin.Interfaces;
-using GreenshotPlugin.Interfaces.Plugin;
-using Dapplo.Log;
-
-#endregion
-
-namespace GreenshotImgurPlugin
-{
-	/// <summary>
-	///     A collection of Imgur helper methods
-	/// </summary>
-	public static class ImgurUtils
-	{
-		private const string SmallUrlPattern = "http://i.imgur.com/{0}s.jpg";
-<<<<<<< HEAD
-		private const string AuthUrlPattern = "https://api.imgur.com/oauth2/authorize?response_type=code&client_id={ClientId}&redirect_uri={RedirectUrl}&state={State}";
-=======
-		private static readonly ImgurConfiguration Config = IniConfig.GetIniSection<ImgurConfiguration>();
-		private const string AuthUrlPattern = "https://api.imgur.com/oauth2/authorize?response_type=token&client_id={ClientId}&state={State}";
->>>>>>> c2414cf0
-		private const string TokenUrl = "https://api.imgur.com/oauth2/token";
-		private static readonly LogSource Log = new LogSource();
-		private static readonly ImgurConfiguration Config = IniConfig.GetIniSection<ImgurConfiguration>();
-
-		/// <summary>
-		///     Check if we need to load the history
-		/// </summary>
-		/// <returns></returns>
-		public static bool IsHistoryLoadingNeeded()
-		{
-			Log.Info().WriteLine("Checking if imgur cache loading needed, configuration has {0} imgur hashes, loaded are {1} hashes.", Config.ImgurUploadHistory.Count,
-				Config.runtimeImgurHistory.Count);
-			return Config.runtimeImgurHistory.Count != Config.ImgurUploadHistory.Count;
-		}
-
-		/// <summary>
-		///     Load the complete history of the imgur uploads, with the corresponding information
-		/// </summary>
-		public static void LoadHistory()
-		{
-			if (!IsHistoryLoadingNeeded())
-			{
-				return;
-			}
-
-			var saveNeeded = false;
-
-			// Load the ImUr history
-			foreach (var hash in Config.ImgurUploadHistory.Keys.ToList())
-			{
-				if (Config.runtimeImgurHistory.ContainsKey(hash))
-				{
-					// Already loaded
-					continue;
-				}
-
-				try
-				{
-					var deleteHash = Config.ImgurUploadHistory[hash];
-					var imgurInfo = RetrieveImgurInfo(hash, deleteHash);
-					if (imgurInfo != null)
-					{
-						RetrieveImgurThumbnail(imgurInfo);
-						Config.runtimeImgurHistory[hash] = imgurInfo;
-					}
-					else
-					{
-						Log.Info().WriteLine("Deleting unknown ImgUr {0} from config, delete hash was {1}.", hash, deleteHash);
-						Config.ImgurUploadHistory.Remove(hash);
-						Config.runtimeImgurHistory.Remove(hash);
-						saveNeeded = true;
-					}
-				}
-				catch (WebException wE)
-				{
-					var redirected = false;
-					if (wE.Status == WebExceptionStatus.ProtocolError)
-					{
-						var response = (HttpWebResponse) wE.Response;
-
-						if (response.StatusCode == HttpStatusCode.Forbidden)
-						{
-							Log.Error().WriteLine(wE, "Imgur loading forbidden");
-							break;
-						}
-						// Image no longer available?
-						if (response.StatusCode == HttpStatusCode.Redirect)
-						{
-							Log.Info().WriteLine("ImgUr image for hash {0} is no longer available, removing it from the history", hash);
-							Config.ImgurUploadHistory.Remove(hash);
-							Config.runtimeImgurHistory.Remove(hash);
-							redirected = true;
-						}
-					}
-					if (!redirected)
-					{
-						Log.Error().WriteLine(wE, "Problem loading ImgUr history for hash " + hash);
-					}
-				}
-				catch (Exception e)
-				{
-					Log.Error().WriteLine(e, "Problem loading ImgUr history for hash " + hash);
-				}
-			}
-			if (saveNeeded)
-			{
-				// Save needed changes
-				IniConfig.Save();
-			}
-		}
-
-		/// <summary>
-		///     Use this to make sure Imgur knows from where the upload comes.
-		/// </summary>
-		/// <param name="webRequest"></param>
-		private static void SetClientId(HttpWebRequest webRequest)
-		{
-			webRequest.Headers.Add("Authorization", "Client-ID " + ImgurCredentials.CONSUMER_KEY);
-		}
-
-		/// <summary>
-		///     Do the actual upload to Imgur
-		///     For more details on the available parameters, see: http://api.imgur.com/resources_anon
-		/// </summary>
-		/// <param name="surfaceToUpload">ISurface to upload</param>
-		/// <param name="outputSettings">OutputSettings for the image file format</param>
-		/// <param name="title">Title</param>
-		/// <param name="filename">Filename</param>
-		/// <returns>ImgurInfo with details</returns>
-		public static ImgurInfo UploadToImgur(ISurface surfaceToUpload, SurfaceOutputSettings outputSettings, string title, string filename)
-		{
-			IDictionary<string, object> otherParameters = new Dictionary<string, object>();
-			// add title
-			if (title != null && Config.AddTitle)
-			{
-				otherParameters["title"] = title;
-			}
-			// add filename
-			if (filename != null && Config.AddFilename)
-			{
-				otherParameters["name"] = filename;
-			}
-			string responseString = null;
-			if (Config.AnonymousAccess)
-			{
-				// add key, we only use the other parameters for the AnonymousAccess
-				//otherParameters.Add("key", IMGUR_ANONYMOUS_API_KEY);
-				var webRequest = NetworkHelper.CreateWebRequest(Config.ImgurApi3Url + "/upload.xml?" + NetworkHelper.GenerateQueryParameters(otherParameters), HTTPMethod.POST);
-				webRequest.ContentType = "image/" + outputSettings.Format;
-				webRequest.ServicePoint.Expect100Continue = false;
-
-				SetClientId(webRequest);
-				try
-				{
-					using (var requestStream = webRequest.GetRequestStream())
-					{
-						ImageOutput.SaveToStream(surfaceToUpload, requestStream, outputSettings);
-					}
-
-					using (var response = webRequest.GetResponse())
-					{
-						LogRateLimitInfo(response);
-						var responseStream = response.GetResponseStream();
-						if (responseStream != null)
-						{
-							using (var reader = new StreamReader(responseStream, true))
-							{
-								responseString = reader.ReadToEnd();
-							}
-						}
-					}
-				}
-				catch (Exception ex)
-				{
-					Log.Error().WriteLine(ex, "Upload to imgur gave an exeption: ");
-					throw;
-				}
-			}
-			else
-			{
-				var oauth2Settings = new OAuth2Settings
-				{
-					AuthUrlPattern = AuthUrlPattern,
-					TokenUrl = TokenUrl,
-					RedirectUrl = "https://imgur.com",
-					CloudServiceName = "Imgur",
-					ClientId = ImgurCredentials.CONSUMER_KEY,
-					ClientSecret = ImgurCredentials.CONSUMER_SECRET,
-					AuthorizeMode = OAuth2AuthorizeMode.EmbeddedBrowser,
-					BrowserSize = new Size(680, 880),
-					RefreshToken = Config.RefreshToken,
-					AccessToken = Config.AccessToken,
-					AccessTokenExpires = Config.AccessTokenExpires
-				};
-
-				// Copy the settings from the config, which is kept in memory and on the disk
-
-				try
-				{
-					var webRequest = OAuth2Helper.CreateOAuth2WebRequest(HTTPMethod.POST, Config.ImgurApi3Url + "/upload.xml", oauth2Settings);
-					otherParameters["image"] = new SurfaceContainer(surfaceToUpload, outputSettings, filename);
-
-					NetworkHelper.WriteMultipartFormData(webRequest, otherParameters);
-
-					responseString = NetworkHelper.GetResponseAsString(webRequest);
-				}
-				finally
-				{
-					// Copy the settings back to the config, so they are stored.
-					Config.RefreshToken = oauth2Settings.RefreshToken;
-					Config.AccessToken = oauth2Settings.AccessToken;
-					Config.AccessTokenExpires = oauth2Settings.AccessTokenExpires;
-					Config.IsDirty = true;
-					IniConfig.Save();
-				}
-			}
-			if (string.IsNullOrEmpty(responseString))
-			{
-				return null;
-			}
-			return ImgurInfo.ParseResponse(responseString);
-		}
-
-		/// <summary>
-		///     Retrieve the thumbnail of an imgur image
-		/// </summary>
-		/// <param name="imgurInfo"></param>
-		public static void RetrieveImgurThumbnail(ImgurInfo imgurInfo)
-		{
-			if (imgurInfo.SmallSquare == null)
-			{
-				Log.Warn().WriteLine("Imgur URL was null, not retrieving thumbnail.");
-				return;
-			}
-			Log.Info().WriteLine("Retrieving Imgur image for {0} with url {1}", imgurInfo.Hash, imgurInfo.SmallSquare);
-			var webRequest = NetworkHelper.CreateWebRequest(string.Format(SmallUrlPattern, imgurInfo.Hash), HTTPMethod.GET);
-			webRequest.ServicePoint.Expect100Continue = false;
-			// Not for getting the thumbnail, in anonymous modus
-			//SetClientId(webRequest);
-			using (var response = webRequest.GetResponse())
-			{
-				LogRateLimitInfo(response);
-				var responseStream = response.GetResponseStream();
-				if (responseStream != null)
-				{
-					imgurInfo.Image = ImageHelper.FromStream(responseStream);
-				}
-			}
-		}
-
-		/// <summary>
-		///     Retrieve information on an imgur image
-		/// </summary>
-		/// <param name="hash"></param>
-		/// <param name="deleteHash"></param>
-		/// <returns>ImgurInfo</returns>
-		public static ImgurInfo RetrieveImgurInfo(string hash, string deleteHash)
-		{
-			var url = Config.ImgurApi3Url + "/image/" + hash + ".xml";
-			Log.Info().WriteLine("Retrieving Imgur info for {0} with url {1}", hash, url);
-			var webRequest = NetworkHelper.CreateWebRequest(url, HTTPMethod.GET);
-			webRequest.ServicePoint.Expect100Continue = false;
-			SetClientId(webRequest);
-			string responseString = null;
-			try
-			{
-				using (var response = webRequest.GetResponse())
-				{
-					LogRateLimitInfo(response);
-					var responseStream = response.GetResponseStream();
-					if (responseStream != null)
-					{
-						using (var reader = new StreamReader(responseStream, true))
-						{
-							responseString = reader.ReadToEnd();
-						}
-					}
-				}
-			}
-			catch (WebException wE)
-			{
-				if (wE.Status == WebExceptionStatus.ProtocolError)
-				{
-					if (((HttpWebResponse) wE.Response).StatusCode == HttpStatusCode.NotFound)
-					{
-						return null;
-					}
-				}
-				throw;
-			}
-			ImgurInfo imgurInfo = null;
-			if (responseString != null)
-			{
-				Log.Debug().WriteLine(responseString);
-				imgurInfo = ImgurInfo.ParseResponse(responseString);
-				imgurInfo.DeleteHash = deleteHash;
-			}
-			return imgurInfo;
-		}
-
-		/// <summary>
-		///     Delete an imgur image, this is done by specifying the delete hash
-		/// </summary>
-		/// <param name="imgurInfo"></param>
-		public static void DeleteImgurImage(ImgurInfo imgurInfo)
-		{
-			Log.Info().WriteLine("Deleting Imgur image for {0}", imgurInfo.DeleteHash);
-
-			try
-			{
-				var url = Config.ImgurApi3Url + "/image/" + imgurInfo.DeleteHash + ".xml";
-				var webRequest = NetworkHelper.CreateWebRequest(url, HTTPMethod.DELETE);
-				webRequest.ServicePoint.Expect100Continue = false;
-				SetClientId(webRequest);
-				string responseString = null;
-				using (var response = webRequest.GetResponse())
-				{
-					LogRateLimitInfo(response);
-					var responseStream = response.GetResponseStream();
-					if (responseStream != null)
-					{
-						using (var reader = new StreamReader(responseStream, true))
-						{
-							responseString = reader.ReadToEnd();
-						}
-					}
-				}
-				Log.Info().WriteLine("Delete result: {0}", responseString);
-			}
-			catch (WebException wE)
-			{
-				// Allow "Bad request" this means we already deleted it
-				if (wE.Status == WebExceptionStatus.ProtocolError)
-				{
-					if (((HttpWebResponse) wE.Response).StatusCode != HttpStatusCode.BadRequest)
-					{
-						throw;
-					}
-				}
-			}
-			// Make sure we remove it from the history, if no error occured
-			Config.runtimeImgurHistory.Remove(imgurInfo.Hash);
-			Config.ImgurUploadHistory.Remove(imgurInfo.Hash);
-			imgurInfo.Image = null;
-		}
-
-		/// <summary>
-		///     Helper for logging
-		/// </summary>
-		/// <param name="nameValues"></param>
-		/// <param name="key"></param>
-		private static void LogHeader(IDictionary<string, string> nameValues, string key)
-		{
-			if (nameValues.ContainsKey(key))
-			{
-				Log.Info().WriteLine("{0}={1}", key, nameValues[key]);
-			}
-		}
-
-		/// <summary>
-		///     Log the current rate-limit information
-		/// </summary>
-		/// <param name="response"></param>
-		private static void LogRateLimitInfo(WebResponse response)
-		{
-			IDictionary<string, string> nameValues = new Dictionary<string, string>();
-			foreach (var key in response.Headers.AllKeys)
-			{
-				if (!nameValues.ContainsKey(key))
-				{
-					nameValues.Add(key, response.Headers[key]);
-				}
-			}
-			LogHeader(nameValues, "X-RateLimit-Limit");
-			LogHeader(nameValues, "X-RateLimit-Remaining");
-			LogHeader(nameValues, "X-RateLimit-UserLimit");
-			LogHeader(nameValues, "X-RateLimit-UserRemaining");
-			LogHeader(nameValues, "X-RateLimit-UserReset");
-			LogHeader(nameValues, "X-RateLimit-ClientLimit");
-			LogHeader(nameValues, "X-RateLimit-ClientRemaining");
-
-			// Update the credits in the config, this is shown in a form
-			int credits;
-			if (nameValues.ContainsKey("X-RateLimit-Remaining") && int.TryParse(nameValues["X-RateLimit-Remaining"], out credits))
-			{
-				Config.Credits = credits;
-			}
-		}
-	}
-}+﻿/*
+ * Greenshot - a free and open source screenshot tool
+ * Copyright (C) 2007-2016 Thomas Braun, Jens Klingen, Robin Krom
+ * 
+ * For more information see: http://getgreenshot.org/
+ * The Greenshot project is hosted on GitHub https://github.com/greenshot/greenshot
+ * 
+ * This program is free software: you can redistribute it and/or modify
+ * it under the terms of the GNU General Public License as published by
+ * the Free Software Foundation, either version 1 of the License, or
+ * (at your option) any later version.
+ * 
+ * This program is distributed in the hope that it will be useful,
+ * but WITHOUT ANY WARRANTY; without even the implied warranty of
+ * MERCHANTABILITY or FITNESS FOR A PARTICULAR PURPOSE.  See the
+ * GNU General Public License for more details.
+ * 
+ * You should have received a copy of the GNU General Public License
+ * along with this program.  If not, see <http://www.gnu.org/licenses/>.
+ */
+using System;
+using System.Collections.Generic;
+using System.Drawing;
+using System.IO;
+using System.Linq;
+using System.Net;
+using Dapplo.Log;
+using GreenshotPlugin.Core;
+using GreenshotPlugin.Gfx;
+using GreenshotPlugin.IniFile;
+using GreenshotPlugin.Interfaces;
+using GreenshotPlugin.Interfaces.Plugin;
+
+namespace GreenshotImgurPlugin {
+	/// <summary>
+	/// A collection of Imgur helper methods
+	/// </summary>
+	public static class ImgurUtils {
+		private static readonly LogSource Log = new LogSource();
+		private const string SmallUrlPattern = "http://i.imgur.com/{0}s.jpg";
+		private static readonly ImgurConfiguration Config = IniConfig.GetIniSection<ImgurConfiguration>();
+		private const string AuthUrlPattern = "https://api.imgur.com/oauth2/authorize?response_type=token&client_id={ClientId}&state={State}";
+		private const string TokenUrl = "https://api.imgur.com/oauth2/token";
+
+		/// <summary>
+		/// Check if we need to load the history
+		/// </summary>
+		/// <returns></returns>
+		public static bool IsHistoryLoadingNeeded()
+		{
+			Log.Info().WriteLine("Checking if imgur cache loading needed, configuration has {0} imgur hashes, loaded are {1} hashes.", Config.ImgurUploadHistory.Count,
+				Config.runtimeImgurHistory.Count);
+			return Config.runtimeImgurHistory.Count != Config.ImgurUploadHistory.Count;
+		}
+
+		/// <summary>
+		/// Load the complete history of the imgur uploads, with the corresponding information
+		/// </summary>
+		public static void LoadHistory() {
+			if (!IsHistoryLoadingNeeded())
+			{
+				return;
+			}
+
+			bool saveNeeded = false;
+
+			// Load the ImUr history
+			foreach (string hash in Config.ImgurUploadHistory.Keys.ToList()) {
+				if (Config.runtimeImgurHistory.ContainsKey(hash)) {
+					// Already loaded
+					continue;
+				}
+
+				try
+				{
+					var deleteHash = Config.ImgurUploadHistory[hash];
+					ImgurInfo imgurInfo = RetrieveImgurInfo(hash, deleteHash);
+					if (imgurInfo != null) {
+						RetrieveImgurThumbnail(imgurInfo);
+						Config.runtimeImgurHistory[hash] = imgurInfo;
+					} else {
+						Log.Info().WriteLine("Deleting unknown ImgUr {0} from config, delete hash was {1}.", hash, deleteHash);
+						Config.ImgurUploadHistory.Remove(hash);
+						Config.runtimeImgurHistory.Remove(hash);
+						saveNeeded = true;
+					}
+				} catch (WebException wE) {
+					bool redirected = false;
+					if (wE.Status == WebExceptionStatus.ProtocolError) {
+						HttpWebResponse response = (HttpWebResponse)wE.Response;
+
+						if (response.StatusCode == HttpStatusCode.Forbidden)
+						{
+							Log.Error().WriteLine(wE, "Imgur loading forbidden");
+							break;
+						}
+						// Image no longer available?
+						if (response.StatusCode == HttpStatusCode.Redirect) {
+							Log.Info().WriteLine("ImgUr image for hash {0} is no longer available, removing it from the history", hash);
+							Config.ImgurUploadHistory.Remove(hash);
+							Config.runtimeImgurHistory.Remove(hash);
+							redirected = true;
+						}
+					}
+					if (!redirected) {
+						Log.Error().WriteLine(wE, "Problem loading ImgUr history for hash {0}", hash);
+					}
+				} catch (Exception e) {
+					Log.Error().WriteLine(e, "Problem loading ImgUr history for hash {0}", hash);
+				}
+			}
+			if (saveNeeded) {
+				// Save needed changes
+				IniConfig.Save();
+			}
+		}
+
+		/// <summary>
+		/// Use this to make sure Imgur knows from where the upload comes.
+		/// </summary>
+		/// <param name="webRequest"></param>
+		private static void SetClientId(HttpWebRequest webRequest) {
+			webRequest.Headers.Add("Authorization", "Client-ID " + ImgurCredentials.CONSUMER_KEY);
+		}
+
+		/// <summary>
+		/// Do the actual upload to Imgur
+		/// For more details on the available parameters, see: http://api.imgur.com/resources_anon
+		/// </summary>
+		/// <param name="surfaceToUpload">ISurface to upload</param>
+		/// <param name="outputSettings">OutputSettings for the image file format</param>
+		/// <param name="title">Title</param>
+		/// <param name="filename">Filename</param>
+		/// <returns>ImgurInfo with details</returns>
+		public static ImgurInfo UploadToImgur(ISurface surfaceToUpload, SurfaceOutputSettings outputSettings, string title, string filename) {
+			IDictionary<string, object> otherParameters = new Dictionary<string, object>();
+			// add title
+			if (title != null && Config.AddTitle) {
+				otherParameters["title"]= title;
+			}
+			// add filename
+			if (filename != null && Config.AddFilename) {
+				otherParameters["name"] = filename;
+			}
+			string responseString = null;
+			if (Config.AnonymousAccess) {
+				// add key, we only use the other parameters for the AnonymousAccess
+				//otherParameters.Add("key", IMGUR_ANONYMOUS_API_KEY);
+				HttpWebRequest webRequest = NetworkHelper.CreateWebRequest(Config.ImgurApi3Url + "/upload.xml?" + NetworkHelper.GenerateQueryParameters(otherParameters), HTTPMethod.POST);
+				webRequest.ContentType = "image/" + outputSettings.Format;
+				webRequest.ServicePoint.Expect100Continue = false;
+
+				SetClientId(webRequest);
+				try {
+					using (var requestStream = webRequest.GetRequestStream()) {
+						ImageOutput.SaveToStream(surfaceToUpload, requestStream, outputSettings);
+					}
+		
+					using (WebResponse response = webRequest.GetResponse())
+					{
+						LogRateLimitInfo(response);
+						var responseStream = response.GetResponseStream();
+						if (responseStream != null)
+						{
+							using (StreamReader reader = new StreamReader(responseStream, true))
+							{
+								responseString = reader.ReadToEnd();
+							}
+						}
+					}
+				} catch (Exception ex) {
+					Log.Error().WriteLine(ex, "Upload to imgur gave an exeption: ");
+					throw;
+				}
+			} else {
+
+				var oauth2Settings = new OAuth2Settings
+				{
+					AuthUrlPattern = AuthUrlPattern,
+					TokenUrl = TokenUrl,
+					RedirectUrl = "https://imgur.com",
+					CloudServiceName = "Imgur",
+					ClientId = ImgurCredentials.CONSUMER_KEY,
+					ClientSecret = ImgurCredentials.CONSUMER_SECRET,
+					AuthorizeMode = OAuth2AuthorizeMode.EmbeddedBrowser,
+					BrowserSize = new Size(680, 880),
+					RefreshToken = Config.RefreshToken,
+					AccessToken = Config.AccessToken,
+					AccessTokenExpires = Config.AccessTokenExpires
+				};
+
+				// Copy the settings from the config, which is kept in memory and on the disk
+
+				try
+				{
+					var webRequest = OAuth2Helper.CreateOAuth2WebRequest(HTTPMethod.POST, Config.ImgurApi3Url + "/upload.xml", oauth2Settings);
+					otherParameters["image"] = new SurfaceContainer(surfaceToUpload, outputSettings, filename);
+
+					NetworkHelper.WriteMultipartFormData(webRequest, otherParameters);
+
+					responseString = NetworkHelper.GetResponseAsString(webRequest);
+				}
+				finally
+				{
+					// Copy the settings back to the config, so they are stored.
+					Config.RefreshToken = oauth2Settings.RefreshToken;
+					Config.AccessToken = oauth2Settings.AccessToken;
+					Config.AccessTokenExpires = oauth2Settings.AccessTokenExpires;
+					Config.IsDirty = true;
+					IniConfig.Save();
+				}
+			}
+			if (string.IsNullOrEmpty(responseString))
+			{
+				return null;
+			}
+			return ImgurInfo.ParseResponse(responseString);
+		}
+
+		/// <summary>
+		/// Retrieve the thumbnail of an imgur image
+		/// </summary>
+		/// <param name="imgurInfo"></param>
+		public static void RetrieveImgurThumbnail(ImgurInfo imgurInfo) {
+			if (imgurInfo.SmallSquare == null) {
+				Log.Warn().WriteLine("Imgur URL was null, not retrieving thumbnail.");
+				return;
+			}
+			Log.Info().WriteLine("Retrieving Imgur image for {0} with url {1}", imgurInfo.Hash, imgurInfo.SmallSquare);
+			HttpWebRequest webRequest = NetworkHelper.CreateWebRequest(string.Format(SmallUrlPattern, imgurInfo.Hash), HTTPMethod.GET);
+			webRequest.ServicePoint.Expect100Continue = false;
+			// Not for getting the thumbnail, in anonymous modus
+			//SetClientId(webRequest);
+			using (WebResponse response = webRequest.GetResponse()) {
+				LogRateLimitInfo(response);
+				Stream responseStream = response.GetResponseStream();
+				if (responseStream != null)
+				{
+					imgurInfo.Image = ImageHelper.FromStream(responseStream);
+				}
+			}
+		}
+
+		/// <summary>
+		/// Retrieve information on an imgur image
+		/// </summary>
+		/// <param name="hash"></param>
+		/// <param name="deleteHash"></param>
+		/// <returns>ImgurInfo</returns>
+		public static ImgurInfo RetrieveImgurInfo(string hash, string deleteHash) {
+			string url = Config.ImgurApi3Url + "/image/" + hash + ".xml";
+			Log.Info().WriteLine("Retrieving Imgur info for {0} with url {1}", hash, url);
+			HttpWebRequest webRequest = NetworkHelper.CreateWebRequest(url, HTTPMethod.GET);
+			webRequest.ServicePoint.Expect100Continue = false;
+			SetClientId(webRequest);
+			string responseString = null;
+			try {
+				using (WebResponse response = webRequest.GetResponse()) {
+					LogRateLimitInfo(response);
+					var responseStream = response.GetResponseStream();
+					if (responseStream != null)
+					{
+						using (StreamReader reader = new StreamReader(responseStream, true))
+						{
+							responseString = reader.ReadToEnd();
+						}
+					}
+				}
+			} catch (WebException wE) {
+				if (wE.Status == WebExceptionStatus.ProtocolError) {
+					if (((HttpWebResponse)wE.Response).StatusCode == HttpStatusCode.NotFound) {
+						return null;
+					}
+				}
+				throw;
+			}
+			ImgurInfo imgurInfo = null;
+			if (responseString != null)
+			{
+				Log.Debug().WriteLine(responseString);
+				imgurInfo = ImgurInfo.ParseResponse(responseString);
+				imgurInfo.DeleteHash = deleteHash;
+			}
+			return imgurInfo;
+		}
+
+		/// <summary>
+		/// Delete an imgur image, this is done by specifying the delete hash
+		/// </summary>
+		/// <param name="imgurInfo"></param>
+		public static void DeleteImgurImage(ImgurInfo imgurInfo) {
+			Log.Info().WriteLine("Deleting Imgur image for {0}", imgurInfo.DeleteHash);
+			
+			try {
+				string url = Config.ImgurApi3Url + "/image/" + imgurInfo.DeleteHash + ".xml";
+				HttpWebRequest webRequest = NetworkHelper.CreateWebRequest(url, HTTPMethod.DELETE);
+				webRequest.ServicePoint.Expect100Continue = false;
+				SetClientId(webRequest);
+				string responseString = null;
+				using (WebResponse response = webRequest.GetResponse()) {
+					LogRateLimitInfo(response);
+					var responseStream = response.GetResponseStream();
+					if (responseStream != null)
+					{
+						using (StreamReader reader = new StreamReader(responseStream, true))
+						{
+							responseString = reader.ReadToEnd();
+						}
+					}
+				}
+				Log.Info().WriteLine("Delete result: {0}", responseString);
+			} catch (WebException wE) {
+				// Allow "Bad request" this means we already deleted it
+				if (wE.Status == WebExceptionStatus.ProtocolError) {
+					if (((HttpWebResponse)wE.Response).StatusCode != HttpStatusCode.BadRequest) {
+						throw ;
+					}
+				}
+			}
+			// Make sure we remove it from the history, if no error occured
+			Config.runtimeImgurHistory.Remove(imgurInfo.Hash);
+			Config.ImgurUploadHistory.Remove(imgurInfo.Hash);
+			imgurInfo.Image = null;
+		}
+
+		/// <summary>
+		/// Helper for logging
+		/// </summary>
+		/// <param name="nameValues"></param>
+		/// <param name="key"></param>
+		private static void LogHeader(IDictionary<string, string> nameValues, string key) {
+			if (nameValues.ContainsKey(key)) {
+				Log.Info().WriteLine("{0}={1}", key, nameValues[key]);
+			}
+		}
+
+		/// <summary>
+		/// Log the current rate-limit information
+		/// </summary>
+		/// <param name="response"></param>
+		private static void LogRateLimitInfo(WebResponse response) {
+			IDictionary<string, string> nameValues = new Dictionary<string, string>();
+			foreach (string key in response.Headers.AllKeys) {
+				if (!nameValues.ContainsKey(key)) {
+					nameValues.Add(key, response.Headers[key]);
+				}
+			}
+			LogHeader(nameValues, "X-RateLimit-Limit");
+			LogHeader(nameValues, "X-RateLimit-Remaining");
+			LogHeader(nameValues, "X-RateLimit-UserLimit");
+			LogHeader(nameValues, "X-RateLimit-UserRemaining");
+			LogHeader(nameValues, "X-RateLimit-UserReset");
+			LogHeader(nameValues, "X-RateLimit-ClientLimit");
+			LogHeader(nameValues, "X-RateLimit-ClientRemaining");
+
+			// Update the credits in the config, this is shown in a form
+			int credits;
+			if (nameValues.ContainsKey("X-RateLimit-Remaining") && int.TryParse(nameValues["X-RateLimit-Remaining"], out credits)) {
+				Config.Credits = credits;
+			}
+		}
+	}
+}